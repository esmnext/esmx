--- conflicted
+++ resolved
@@ -4,11 +4,7 @@
   "module": "dist/esm/index.js",
   "types": "types/index.d.ts",
   "sideEffects": false,
-<<<<<<< HEAD
   "version": "1.0.3-alpha.0",
-=======
-  "version": "1.0.9",
->>>>>>> 6b3eaa0e
   "description": "Vue SSR Microfront",
   "keywords": [
     "vue",

--- conflicted
+++ resolved
@@ -4,11 +4,7 @@
   "module": "dist/esm/index.js",
   "types": "types/index.d.ts",
   "sideEffects": false,
-<<<<<<< HEAD
   "version": "1.0.1",
-=======
-  "version": "0.0.109",
->>>>>>> f8cb7fd7
   "description": "Vue SSR Microfront",
   "keywords": [
     "vue",

import Vue from 'vue';
import path from 'path';
import fs from 'fs';
import { ServerResponse, IncomingMessage } from 'http';
import Ejs from 'ejs';
import crypto from 'crypto';
import serialize from 'serialize-javascript';
import { createRenderer, createBundleRenderer } from 'vue-server-renderer';
import { SSR } from './ssr';
const md5 = (content) => {
    var md5 = crypto.createHash('md5');
    return md5.update(content).digest('hex');
};
const defaultTemplate = `<!DOCTYPE html><html><head><title>Vue SSR for Genesis</title><%-style%></head><body><%-html%><%-scriptState%><%-script%></body></html>`;
const modes = [
    'ssr-html',
    'csr-html',
    'ssr-json',
    'csr-json'
];
export class Renderer {
    constructor(ssr, options) {
        if ((!options?.client?.data || !options?.server?.data) &&
            (!fs.existsSync(ssr.outputClientManifestFile) ||
                !fs.existsSync(ssr.outputServerBundleFile))) {
            ssr = new SSR({
                build: {
                    outputDir: path.resolve(__dirname, /src$/.test(__dirname)
                        ? '../dist/ssr-genesis'
                        : '../ssr-genesis')
                }
            });
            console.warn(`You have not built the application, please execute 'new Build(ssr).start()' build first, Now use the default`);
        }
        this.ssr = ssr;
        const template = async (strHtml, ctx) => {
            const html = strHtml.replace(/^(<[A-z]([A-z]|[0-9])+)/, `$1 ${this._createRootNodeAttr(ctx)}`);
            const vueCtx = ctx;
            const resource = vueCtx.getPreloadFiles().map((item) => {
                return {
                    file: `${this.ssr.publicPath}${item.file}`,
                    extension: item.extension
                };
            });
            const { data } = ctx;
            if (html === '<!---->') {
                data.html += `<div ${this._createRootNodeAttr(ctx)}></div>`;
            }
            else {
                data.html += html;
            }
            const baseUrl = encodeURIComponent(ssr.cdnPublicPath + ssr.publicPath);
            data.script =
                `<script>window["__webpack_public_path_${ssr.name}__"] = "${baseUrl}";</script>` +
                    data.script +
                    vueCtx.renderScripts();
            data.style += vueCtx.renderStyles();
            data.resource = [...data.resource, ...resource];
            ctx._subs.forEach((fn) => fn(ctx));
            ctx._subs = [];
            return ctx.data;
        };
        const clientManifest = options?.client
            ?.data || { ...require(this.ssr.outputClientManifestFile) };
        const bundle = options?.server?.data || {
            ...require(this.ssr.outputServerBundleFile)
        };
        clientManifest.publicPath =
            ssr.cdnPublicPath + clientManifest.publicPath;
        const renderOptions = {
            template,
            inject: false,
            clientManifest: clientManifest
        };
        const ejsTemplate = fs.existsSync(this.ssr.templateFile)
            ? fs.readFileSync(this.ssr.outputTemplateFile, 'utf-8')
            : defaultTemplate;
        this.ssrRenderer = createBundleRenderer(bundle, {
            ...renderOptions,
            runInNewContext: 'once'
        });
        this.csrRenderer = createRenderer(renderOptions);
        this.clientManifest = clientManifest;
        this.compile = Ejs.compile(ejsTemplate);
        const bindArr = [
            'renderJson',
            'renderHtml',
            'render',
            'renderMiddleware'
        ];
        bindArr.forEach((k) => {
            this[k] = this[k].bind(this);
            Object.defineProperty(this, k, {
                enumerable: false
            });
        });
        process.env[`__webpack_public_path_${ssr.name}__`] =
            ssr.cdnPublicPath + ssr.publicPath;
    }
    /**
     * Hot update
     */
    hotUpdate(options) {
        const renderer = new Renderer(this.ssr, options);
        this.csrRenderer = renderer.csrRenderer;
        this.compile = renderer.compile;
        this.ssrRenderer = renderer.ssrRenderer;
    }
    /**
     * Render JSON
     */
    async renderJson(options = {
        mode: 'ssr-json'
    }) {
        options = { ...options };
        if (!options.mode ||
            ['ssr-json', 'csr-json'].indexOf(options.mode) === -1) {
            options.mode = 'ssr-json';
        }
        return this.render(options);
    }
    /**
     * Render HTML
     */
    async renderHtml(options = {
        mode: 'ssr-html'
    }) {
        options = { ...options };
        if (!options.mode ||
            ['ssr-html', 'csr-html'].indexOf(options.mode) === -1) {
            options.mode = 'ssr-html';
        }
        return this.render(options);
    }
    /**
     * General basic rendering function
     */
    async render(options = {}) {
        const { ssr } = this;
        const context = this._createContext(options);
        await ssr.plugin.callHook('renderBefore', context);
        switch (context.mode) {
            case 'ssr-html':
            case 'csr-html':
                return this._renderHtml(context, context.mode);
            case 'ssr-json':
            case 'csr-json':
                return this._renderJson(context, context.mode);
        }
    }
    /**
     * Rendering Middleware
     */
    async renderMiddleware(req, res, next) {
        try {
            const result = await this.render({ req, res });
            res.setHeader('cache-control', 'max-age=0');
            switch (result.type) {
                case 'html':
                    res.setHeader('content-type', 'text/html; charset=utf-8');
                    res.write(result.data);
                    break;
                case 'json':
                    res.setHeader('content-type', 'application/json; charset=utf-8');
                    res.write(JSON.stringify(result.data));
                    break;
            }
            res.end();
        }
        catch (err) {
            next(err);
        }
    }
    _createContext(options) {
        const context = {
            env: 'server',
            data: {
                id: '',
                name: this.ssr.name,
                url: '/',
                html: '',
                style: '',
                script: '',
                scriptState: '',
                state: {},
                resource: [],
                automount: true
            },
            mode: 'ssr-html',
            renderHtml: () => this.compile(context.data),
            ssr: this.ssr,
            beforeRender: (cb) => {
                context._subs.push(cb);
            }
        };
        Object.defineProperty(context, '_subs', {
            enumerable: false,
            value: [],
            writable: true
        });
        Object.defineProperty(context.data, 'scriptState', {
            enumerable: false,
            get() {
                const data = context.data;
                const script = { ...data, env: 'client' };
                const arr = [
                    'style',
                    'html',
                    'scriptState',
                    'script',
                    'resource'
                ];
                arr.forEach((k) => {
                    Object.defineProperty(script, k, {
                        enumerable: false
                    });
                });
                const scriptJSON = serialize(script, {
                    isJSON: true
                });
                return `<script data-ssr-genesis-name="${data.name}" data-ssr-genesis-id="${data.id}">window["${data.id}"]=${scriptJSON};</script>`;
            }
        });
        // set context
        if (options.req instanceof IncomingMessage) {
            context.req = options.req;
            if (typeof context.req.url === 'string') {
                context.data.url = context.req.url;
            }
        }
        if (options.res instanceof ServerResponse) {
            context.res = options.res;
        }
        if (options.mode && modes.indexOf(options.mode) > -1) {
            context.mode = options.mode;
        }
<<<<<<< HEAD
        if (options.state &&
            Object.prototype.toString.call(options.state) === '[object Object]') {
            context.data.state = options.state;
=======
        if (Object.prototype.toString.call(options.state) === '[object Object]') {
            context.data.state = options.state || {};
>>>>>>> f8cb7fd7
        }
        // set context data
        if (typeof options.url === 'string') {
            context.data.url = options.url;
        }
        if (typeof options.id === 'string') {
            context.data.id = options.id;
        }
        else {
            context.data.id = md5(`${context.data.name}-${context.data.url}`);
        }
        if (typeof options.name === 'string') {
            context.data.name = options.name;
        }
        if (typeof options.automount === 'boolean') {
            context.data.automount = options.automount;
        }
        return context;
    }
    async _renderJson(context, mode) {
        switch (mode) {
            case 'ssr-json':
                return {
                    type: 'json',
                    data: await this._ssrToJson(context),
                    context
                };
            case 'csr-json':
                return {
                    type: 'json',
                    data: await this._csrToJson(context),
                    context
                };
        }
        throw new TypeError(`No type ${context.mode}`);
    }
    /**
     * Render HTML
     */
    async _renderHtml(context, mode) {
        switch (mode) {
            case 'ssr-html':
                return {
                    type: 'html',
                    data: await this._ssrToString(context),
                    context
                };
            case 'csr-html':
                return {
                    type: 'html',
                    data: await this._csrToString(context),
                    context
                };
        }
        throw new TypeError(`No type ${context.mode}`);
    }
    /**
     * Static file public path
     */
    get staticPublicPath() {
        return this.ssr.publicPath;
    }
    /**
     * Static file directory
     */
    get staticDir() {
        return this.ssr.staticDir;
    }
    /**
     * The server renders a JSON
     */
    async _ssrToJson(context) {
        await new Promise((resolve, reject) => {
            this.ssrRenderer.renderToString(context, (err, data) => {
                if (err) {
                    return reject(err);
                }
                else if (typeof data !== 'object') {
                    reject(new Error('Vue no rendering results'));
                }
                resolve(data);
            });
        });
        await this.ssr.plugin.callHook('renderCompleted', context);
        return context.data;
    }
    /**
     * The server renders a HTML
     */
    async _ssrToString(context) {
        await this._ssrToJson(context);
        return context.renderHtml();
    }
    /**
     * The client renders a JSON
     */
    async _csrToJson(context) {
        const vm = new Vue({
            render(h) {
                return h('div');
            }
        });
        const data = (await this.csrRenderer.renderToString(vm, context));
        data.html = `<div ${this._createRootNodeAttr(context)}></div>`;
        await this.ssr.plugin.callHook('renderCompleted', context);
        return context.data;
    }
    /**
     * The client renders a HTML
     */
    async _csrToString(context) {
        await this._csrToJson(context);
        return context.renderHtml();
    }
    _createRootNodeAttr(context) {
        const { data, ssr } = context;
        const name = ssr.name;
        return `data-ssr-genesis-id="${data.id}" data-ssr-genesis-name="${name}"`;
    }
}<|MERGE_RESOLUTION|>--- conflicted
+++ resolved
@@ -234,14 +234,9 @@
         if (options.mode && modes.indexOf(options.mode) > -1) {
             context.mode = options.mode;
         }
-<<<<<<< HEAD
         if (options.state &&
             Object.prototype.toString.call(options.state) === '[object Object]') {
             context.data.state = options.state;
-=======
-        if (Object.prototype.toString.call(options.state) === '[object Object]') {
-            context.data.state = options.state || {};
->>>>>>> f8cb7fd7
         }
         // set context data
         if (typeof options.url === 'string') {

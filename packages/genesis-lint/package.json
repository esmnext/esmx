--- conflicted
+++ resolved
@@ -1,10 +1,6 @@
 {
     "name": "@fmfe/genesis-lint",
-<<<<<<< HEAD
     "version": "1.0.3-alpha.0",
-=======
-    "version": "1.0.9",
->>>>>>> 6b3eaa0e
     "description": "",
     "main": "index.js",
     "bin": {
@@ -21,7 +17,6 @@
     "author": "Followme",
     "license": "MIT",
     "dependencies": {
-<<<<<<< HEAD
         "@typescript-eslint/eslint-plugin": "^5.7.0",
         "@typescript-eslint/parser": "^5.7.0",
         "babel-eslint": "^10.1.0",
@@ -48,36 +43,6 @@
         "stylelint-order": "^5.0.0",
         "typescript": "^4.5.4",
         "vue-eslint-parser": "^8.0.1"
-=======
-        "@typescript-eslint/eslint-plugin": "4.6.0",
-        "@typescript-eslint/parser": "4.6.0",
-        "babel-eslint": "10.1.0",
-        "eslint": "7.12.1",
-        "eslint-config-alloy": "3.8.2",
-        "eslint-config-prettier": "6.15.0",
-        "eslint-config-standard": "15.0.1",
-        "eslint-import-resolver-custom-alias": "1.2.0",
-        "eslint-import-resolver-typescript": "2.3.0",
-        "eslint-plugin-import": "2.22.1",
-        "eslint-plugin-node": "11.1.0",
-        "eslint-plugin-prettier": "3.1.4",
-        "eslint-plugin-promise": "4.2.1",
-        "eslint-plugin-simple-import-sort": "^7.0.0",
-        "eslint-plugin-standard": "4.0.2",
-        "eslint-plugin-vue": "7.1.0",
-        "husky": "4.3.0",
-        "lint-staged": "10.5.0",
-        "postcss-html": "1.3.0",
-        "prettier": "2.1.2",
-        "stylelint": "14.1.0",
-        "stylelint-config-html": "1.0.0",
-        "stylelint-config-prettier": "9.0.3",
-        "stylelint-config-rational-order": "0.1.2",
-        "stylelint-config-standard": "24.0.0",
-        "stylelint-order": "5.0.0",
-        "typescript": "4.5.4",
-        "vue-eslint-parser": "7.1.0"
->>>>>>> 6b3eaa0e
     },
     "husky": {
         "hooks": {

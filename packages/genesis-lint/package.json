{
    "name": "@fmfe/genesis-lint",
<<<<<<< HEAD
    "version": "1.0.1",
=======
    "version": "0.0.109",
>>>>>>> f8cb7fd7
    "description": "",
    "main": "index.js",
    "bin": {
        "fm-eslint": "./eslint.js",
        "fm-stylelint": "./stylelint.js"
    },
    "scripts": {
        "test": "echo \"Error: no test specified\" && exit 1",
        "postinstall": "node postinstall.js",
        "lint": "npm run lint:js && npm run lint:css",
        "lint:css": "stylelint . --syntax less --fix --ignore-path ./.stylelintignore | stylelint . --custom-syntax postcss-html --fix",
        "lint:js": "eslint . --ext .js,.ts,.vue --fix"
    },
    "author": "Followme",
    "license": "MIT",
    "dependencies": {
        "@typescript-eslint/eslint-plugin": "4.6.0",
        "@typescript-eslint/parser": "4.6.0",
        "babel-eslint": "10.1.0",
        "eslint": "7.12.1",
        "eslint-config-alloy": "3.8.2",
        "eslint-config-prettier": "6.15.0",
        "eslint-config-standard": "15.0.1",
        "eslint-import-resolver-custom-alias": "1.2.0",
        "eslint-import-resolver-typescript": "2.3.0",
        "eslint-plugin-import": "2.22.1",
        "eslint-plugin-node": "11.1.0",
        "eslint-plugin-prettier": "3.1.4",
        "eslint-plugin-promise": "4.2.1",
        "eslint-plugin-standard": "4.0.2",
        "eslint-plugin-vue": "7.1.0",
        "husky": "4.3.0",
        "lint-staged": "10.5.0",
        "postcss-html": "0.36.0",
        "prettier": "2.1.2",
        "stylelint": "13.7.2",
        "stylelint-config-prettier": "8.0.2",
        "stylelint-config-rational-order": "0.1.2",
        "stylelint-config-standard": "20.0.0",
        "stylelint-order": "4.1.0",
        "typescript": "4.0.5",
        "vue-eslint-parser": "7.1.0"
    },
    "husky": {
        "hooks": {
            "pre-commit": "lint-staged"
        }
    },
    "lint-staged": {
        "*.{ts,js}": [
            "eslint --ext .js,.ts --fix",
            "git add"
        ],
        "*.{css,less}": [
            "stylelint --syntax less --fix",
            "git add"
        ],
        "*.{vue}": [
            "eslint --ext .js,.ts --fix",
            "stylelint --custom-syntax postcss-html --fix",
            "git add"
        ]
    },
    "homepage": "https://fmfe.github.io/genesis-docs/",
    "repository": {
        "type": "git",
        "url": "git+https://github.com/fmfe/genesis.git"
    },
    "bugs": {
        "url": "https://github.com/fmfe/genesis/issues"
    },
    "gitHead": "40994d32c8179be878760268d7e26f3152679321"
}<|MERGE_RESOLUTION|>--- conflicted
+++ resolved
@@ -1,10 +1,6 @@
 {
     "name": "@fmfe/genesis-lint",
-<<<<<<< HEAD
     "version": "1.0.1",
-=======
-    "version": "0.0.109",
->>>>>>> f8cb7fd7
     "description": "",
     "main": "index.js",
     "bin": {

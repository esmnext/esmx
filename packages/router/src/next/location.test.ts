--- conflicted
+++ resolved
@@ -1,5 +1,9 @@
 import { describe, expect, test } from 'vitest';
-import { parseLocation } from './location';
+import { parseLocation as t } from './location';
+
+const parseLocation = (input: any, base: URL | string): URL => {
+    return t(input, new URL(base));
+};
 
 const BASE_URL = 'https://www.esmx.dev';
 
@@ -44,12 +48,6 @@
     interface Assertion extends ToEqURLMatchers {}
 }
 
-<<<<<<< HEAD
-            // 4. 裸域名 - 自动添加协议
-            assert.equal(
-                parseLocation('github.com', BASE_URL).href,
-                'https://github.com/'
-=======
 expect.extend({
     toEqURL: (received: URL, expected: URL | string) => {
         if (!(received instanceof URL)) {
@@ -86,7 +84,6 @@
         test('应该自动添加 http 协议', () => {
             expect(parseLocation('//github.com', BASE_URL)).toEqURL(
                 'http://github.com/'
->>>>>>> 9c8ed460
             );
         });
 

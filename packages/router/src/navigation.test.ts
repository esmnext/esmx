--- conflicted
+++ resolved
@@ -629,42 +629,15 @@
                 }
             });
             if (typeof globalThis === 'object') {
-<<<<<<< HEAD
                 vi.stubGlobal('window', {
-=======
-                const mockWindow = {
->>>>>>> 728dead6
                     get history() {
                         return mockHistory;
                     },
                     get location() {
                         return mockLocation;
                     },
-<<<<<<< HEAD
                     addEventListener: mockAddEventListener,
                     removeEventListener: mockRemoveEventListener
-=======
-                    get addEventListener() {
-                        return mockAddEventListener;
-                    },
-                    get removeEventListener() {
-                        return mockRemoveEventListener;
-                    }
-                };
-                Object.defineProperties(globalThis, {
-                    window: {
-                        configurable: true,
-                        get: () => mockWindow
-                    },
-                    history: {
-                        configurable: true,
-                        get: () => mockHistory
-                    },
-                    location: {
-                        configurable: true,
-                        get: () => mockLocation
-                    }
->>>>>>> 728dead6
                 });
                 vi.stubGlobal('location', mockLocation);
                 vi.stubGlobal('history', mockHistory);
@@ -679,13 +652,7 @@
         });
         afterEach(() => {
             if (typeof globalThis === 'object') {
-<<<<<<< HEAD
                 vi.unstubAllGlobals();
-=======
-                Reflect.deleteProperty(globalThis, 'window');
-                Reflect.deleteProperty(globalThis, 'location');
-                Reflect.deleteProperty(globalThis, 'history');
->>>>>>> 728dead6
             } else if (typeof window === 'object') {
                 window.history = originalHistory;
                 window.addEventListener = originalAddEventListener;
@@ -742,15 +709,21 @@
             const nav = new Navigation({ mode: RouterMode.abstract } as any);
 
             // 测试 route.state 为 null 的情况
-            const routeWithNullState = createRoute('/test');
-            routeWithNullState.state = null as any;
+            const routeWithNullState = new Route({
+                options: createTestOptions(),
+                toType: RouteType.push,
+                toRaw: { path: '/test', state: null as any }
+            });
             const state1 = nav.push(routeWithNullState);
             assert.ok(state1);
             assert.ok('__pageId__' in state1);
 
             // 测试 route.state 为 undefined 的情况
-            const routeWithUndefinedState = createRoute('/test2');
-            routeWithUndefinedState.state = undefined as any;
+            const routeWithUndefinedState = new Route({
+                options: createTestOptions(),
+                toType: RouteType.push,
+                toRaw: { path: '/test2', state: undefined }
+            });
             const state2 = nav.push(routeWithUndefinedState);
             assert.ok(state2);
             assert.ok('__pageId__' in state2);
@@ -760,18 +733,30 @@
 
         test('should handle null/undefined route.state in replace method (line 53)', () => {
             const nav = new Navigation({ mode: RouterMode.abstract } as any);
-            nav.push(createRoute('/initial'));
+            nav.push(
+                new Route({
+                    options: createTestOptions(),
+                    toType: RouteType.push,
+                    toRaw: '/initial'
+                })
+            );
 
             // 测试 route.state 为 null 的情况
-            const routeWithNullState = createRoute('/test');
-            routeWithNullState.state = null as any;
+            const routeWithNullState = new Route({
+                options: createTestOptions(),
+                toType: RouteType.push,
+                toRaw: { path: '/test', state: null as any }
+            });
             const state1 = nav.replace(routeWithNullState);
             assert.ok(state1);
             assert.ok('__pageId__' in state1);
 
             // 测试 route.state 为 undefined 的情况
-            const routeWithUndefinedState = createRoute('/test2');
-            routeWithUndefinedState.state = undefined as any;
+            const routeWithUndefinedState = new Route({
+                options: createTestOptions(),
+                toType: RouteType.push,
+                toRaw: { path: '/test2', state: undefined }
+            });
             const state2 = nav.replace(routeWithUndefinedState);
             assert.ok(state2);
             assert.ok('__pageId__' in state2);
@@ -781,8 +766,20 @@
 
         test('should call _promiseResolve when destroying with pending promise (line 82)', async () => {
             const nav = new Navigation({ mode: RouterMode.abstract } as any);
-            nav.push(createRoute('/test1'));
-            nav.push(createRoute('/test2'));
+            nav.push(
+                new Route({
+                    options: createTestOptions(),
+                    toType: RouteType.push,
+                    toRaw: '/test1'
+                })
+            );
+            nav.push(
+                new Route({
+                    options: createTestOptions(),
+                    toType: RouteType.push,
+                    toRaw: '/test2'
+                })
+            );
 
             // 启动一个 go 操作但不等待它完成
             const goPromise = nav.go(-1);

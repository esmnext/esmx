{
  "name": "@fmfe/genesis-remote",
<<<<<<< HEAD
  "version": "1.0.1",
=======
  "version": "0.0.109",
>>>>>>> f8cb7fd7
  "description": "Vue SSR Microfront",
  "keywords": [
    "vue",
    "ssr",
    "Microfront"
  ],
  "main": "dist/cjs/index.js",
  "module": "dist/esm/index.js",
  "types": "types/index.d.ts",
  "sideEffects": false,
  "scripts": {
    "test": "echo \"Error: no test specified\" && exit 1"
  },
  "author": "Followme",
  "license": "MIT",
  "gitHead": "40994d32c8179be878760268d7e26f3152679321",
  "homepage": "https://fmfe.github.io/genesis-docs/",
  "repository": {
    "type": "git",
    "url": "git+https://github.com/fmfe/genesis.git"
  },
  "bugs": {
    "url": "https://github.com/fmfe/genesis/issues"
  },
  "devDependencies": {
<<<<<<< HEAD
    "@fmfe/genesis-core": "^1.0.1"
=======
    "@fmfe/genesis-core": "0.0.109"
>>>>>>> f8cb7fd7
  }
}<|MERGE_RESOLUTION|>--- conflicted
+++ resolved
@@ -1,10 +1,6 @@
 {
   "name": "@fmfe/genesis-remote",
-<<<<<<< HEAD
   "version": "1.0.1",
-=======
-  "version": "0.0.109",
->>>>>>> f8cb7fd7
   "description": "Vue SSR Microfront",
   "keywords": [
     "vue",
@@ -30,10 +26,6 @@
     "url": "https://github.com/fmfe/genesis/issues"
   },
   "devDependencies": {
-<<<<<<< HEAD
     "@fmfe/genesis-core": "^1.0.1"
-=======
-    "@fmfe/genesis-core": "0.0.109"
->>>>>>> f8cb7fd7
   }
 }
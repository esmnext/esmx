--- conflicted
+++ resolved
@@ -71,19 +71,12 @@
             new WatchClientConfig(this.ssr).toConfig(),
             new webpack_2.ServerConfig(this.ssr).toConfig()
         ]);
-<<<<<<< HEAD
-        const clientCompiler = webpack_1.default(clientConfig);
-        const serverCompiler = webpack_1.default(serverConfig);
+        const clientCompiler = (0, webpack_1.default)(clientConfig);
+        const serverCompiler = (0, webpack_1.default)(serverConfig);
         serverCompiler.outputFileSystem = this.mfs;
         clientCompiler.outputFileSystem = this.mfs;
-        this.devMiddleware = webpack_dev_middleware_1.default(clientCompiler, {
+        this.devMiddleware = (0, webpack_dev_middleware_1.default)(clientCompiler, {
             outputFileSystem: this.mfs,
-=======
-        const clientCompiler = (0, webpack_1.default)(clientConfig);
-        const serverCompiler = (0, webpack_1.default)(serverConfig);
-        serverCompiler.outputFileSystem = new memory_fs_1.default();
-        this.devMiddleware = (0, webpack_dev_middleware_1.default)(clientCompiler, {
->>>>>>> 6b3eaa0e
             publicPath: this.ssr.publicPath,
             index: false
         });

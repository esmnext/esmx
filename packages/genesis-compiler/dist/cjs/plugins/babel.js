"use strict";
Object.defineProperty(exports, "__esModule", { value: true });
exports.BabelPlugin = void 0;
const genesis_core_1 = require("@fmfe/genesis-core");
class BabelPlugin extends genesis_core_1.Plugin {
    async chainWebpack({ target, config }) {
        const { isProd } = this.ssr;
        config.resolve.extensions.prepend('.js').prepend('.ts');
        const plugins = [
            ['@babel/plugin-transform-modules-commonjs'],
            ['@babel/plugin-proposal-decorators', { legacy: true }],
            ['@babel/plugin-proposal-export-default-from'],
<<<<<<< HEAD
            ['@babel/plugin-proposal-class-properties'],
=======
            ['@babel/plugin-proposal-class-properties', { loose: true }],
            ['@babel/plugin-proposal-private-methods', { loose: true }],
            [
                '@babel/plugin-proposal-private-property-in-object',
                { loose: true }
            ],
>>>>>>> 6b3eaa0e
            [
                '@babel/plugin-transform-runtime',
                {
                    corejs: false
                }
            ],
            ['transform-vue-jsx']
        ];
        const presets = [
            [
                '@babel/preset-env',
                {
                    modules: false,
                    useBuiltIns: 'usage',
                    corejs: 3,
                    targets: this.ssr.getBrowsers(target)
                }
            ]
        ];
        const presetsTS = [
            [
                'babel-preset-typescript-vue',
                {
                    allowNamespaces: true
                }
            ],
            ...presets
        ];
        const babeljs = {
            target,
            plugins: [...plugins],
            presets: [...presets]
        };
        const babelts = {
            target,
            plugins: [...plugins],
            presets: presetsTS
        };
        Object.defineProperty(babeljs, 'target', {
            writable: false,
            enumerable: false
        });
        Object.defineProperty(babelts, 'target', {
            writable: false,
            enumerable: false
        });
        await this.ssr.plugin.callHook('babel', babeljs);
        await this.ssr.plugin.callHook('babel', babelts);
        const jsRule = config.module
            .rule('js')
            .test(/\.m?jsx?$/)
            .include.add(this.ssr.srcIncludes)
            .end()
            .use('babel')
            .loader('babel-loader')
            .options(babeljs)
            .end();
        config.module
            .rule('ts')
            .test(/\.(t)sx?$/)
            .include.add(this.ssr.srcIncludes)
            .end()
            .use('babel')
            .loader('babel-loader')
            .options(babelts)
            .end();
        if (isProd) {
            jsRule.use('thread-loader').loader('thread-loader').end();
        }
    }
}
exports.BabelPlugin = BabelPlugin;<|MERGE_RESOLUTION|>--- conflicted
+++ resolved
@@ -10,16 +10,12 @@
             ['@babel/plugin-transform-modules-commonjs'],
             ['@babel/plugin-proposal-decorators', { legacy: true }],
             ['@babel/plugin-proposal-export-default-from'],
-<<<<<<< HEAD
-            ['@babel/plugin-proposal-class-properties'],
-=======
             ['@babel/plugin-proposal-class-properties', { loose: true }],
             ['@babel/plugin-proposal-private-methods', { loose: true }],
             [
                 '@babel/plugin-proposal-private-property-in-object',
                 { loose: true }
             ],
->>>>>>> 6b3eaa0e
             [
                 '@babel/plugin-transform-runtime',
                 {

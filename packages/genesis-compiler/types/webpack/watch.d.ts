--- conflicted
+++ resolved
@@ -1,10 +1,5 @@
-<<<<<<< HEAD
+import { Renderer, SSR } from '@fmfe/genesis-core';
 import MFS from 'memory-fs';
-import { SSR, Renderer } from '@fmfe/genesis-core';
-import { ClientConfig } from '../webpack';
-=======
-import { Renderer, SSR } from '@fmfe/genesis-core';
->>>>>>> 6b3eaa0e
 import { BaseGenesis } from '../utils';
 import { ClientConfig } from '../webpack';
 export declare class WatchClientConfig extends ClientConfig {

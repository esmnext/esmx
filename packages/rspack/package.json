{
    "name": "@esmx/rspack",
    "description": "A high-performance Rspack integration for Esmx microfrontend framework, providing module federation and SSR capabilities.",
    "contributors": [
        {
            "name": "lzxb",
            "url": "https://github.com/lzxb"
        },
        {
            "name": "RockShi1994",
            "url": "https://github.com/RockShi1994"
        },
        {
            "name": "jerrychan7",
            "url": "https://github.com/jerrychan7"
        },
        {
            "name": "wesloong",
            "url": "https://github.com/wesloong"
        }
    ],
    "repository": {
        "type": "git",
        "url": "https://github.com/esmnext/esmx.git",
        "directory": "packages/rspack"
    },
    "homepage": "https://github.com/esmnext/esmx",
    "bugs": {
        "url": "https://github.com/esmnext/esmx/issues"
    },
    "template": "library-node",
    "license": "MIT",
    "keywords": [
        "Rspack",
        "TypeScript",
        "JavaScript",
        "CSS",
        "Less",
        "High Performance",
        "Build Tool",
        "Module Federation",
        "SSR",
        "Development Experience"
    ],
    "scripts": {
        "lint:js": "biome check --write --no-errors-on-unmatched",
        "lint:css": "stylelint '**/*.{css,vue}' --fix --aei",
        "lint:type": "tsc --noEmit",
        "test": "vitest run --pass-with-no-tests",
        "coverage": "vitest run --coverage --pass-with-no-tests",
        "build": "unbuild"
    },
    "engines": {
        "node": ">=22.11.0"
    },
    "peerDependencies": {
        "@esmx/core": "*",
        "less": "*"
    },
    "peerDependenciesMeta": {
        "less": {
            "optional": true
        }
    },
    "dependencies": {
        "@esmx/import": "workspace:*",
        "@esmx/rspack-module-link-plugin": "workspace:*",
        "@npmcli/arborist": "^9.0.1",
<<<<<<< HEAD
        "@rspack/core": "1.3.8",
=======
        "@rspack/core": "1.3.10",
>>>>>>> 5304ac6e
        "css-loader": "^7.1.2",
        "less-loader": "^12.2.0",
        "node-polyfill-webpack-plugin": "^4.1.0",
        "pacote": "^21.0.0",
        "style-loader": "^4.0.0",
        "style-resources-loader": "^1.5.0",
        "webpack-hot-middleware": "^2.26.1",
        "webpack-node-externals": "~3.0.0",
        "worker-rspack-loader": "^3.1.2"
    },
    "devDependencies": {
        "@biomejs/biome": "1.9.4",
        "@esmx/core": "workspace:*",
        "@esmx/lint": "workspace:*",
        "@gez/lint": "3.0.0-rc.9",
        "@types/node": "22.13.10",
        "@types/npmcli__arborist": "^5.6.11",
        "@types/pacote": "^11.1.8",
        "@types/webpack-hot-middleware": "^2.25.9",
        "@types/webpack-node-externals": "^3.0.4",
        "@vitest/coverage-v8": "3.0.8",
        "stylelint": "16.15.0",
        "typescript": "5.8.2",
        "unbuild": "2.0.0",
        "vitest": "3.0.8"
    },
    "version": "3.0.0-rc.17",
    "type": "module",
    "private": false,
    "exports": {
        ".": {
            "import": "./dist/index.mjs",
            "types": "./dist/index.d.ts"
        }
    },
    "module": "dist/index.mjs",
    "types": "./dist/index.d.ts",
    "files": [
        "lib",
        "src",
        "dist",
        "*.mjs",
        "template",
        "public"
    ],
    "gitHead": "2e16b175552400382913b445ae7e112b78c422f5"
}<|MERGE_RESOLUTION|>--- conflicted
+++ resolved
@@ -66,11 +66,7 @@
         "@esmx/import": "workspace:*",
         "@esmx/rspack-module-link-plugin": "workspace:*",
         "@npmcli/arborist": "^9.0.1",
-<<<<<<< HEAD
-        "@rspack/core": "1.3.8",
-=======
         "@rspack/core": "1.3.10",
->>>>>>> 5304ac6e
         "css-loader": "^7.1.2",
         "less-loader": "^12.2.0",
         "node-polyfill-webpack-plugin": "^4.1.0",

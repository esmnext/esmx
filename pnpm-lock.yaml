lockfileVersion: '6.0'

settings:
  autoInstallPeers: true
  excludeLinksFromLockfile: false

importers:

  .:
    devDependencies:
      '@biomejs/biome':
        specifier: 1.9.2
        version: 1.9.2
      husky:
        specifier: 8.0.3
        version: 8.0.3
      lint-staged:
        specifier: 15.2.4
        version: 15.2.4

  examples/ssr-vue2-host:
    dependencies:
      '@gez/core':
        specifier: workspace:^
        version: link:../../packages/core
      express:
        specifier: ^4.19.2
        version: 4.19.2
      vue-class-setup:
        specifier: ^1.4.4
        version: 1.4.4(vue@2.7.16)
    devDependencies:
      '@gez/rspack':
        specifier: workspace:^
        version: link:../../packages/rspack
      '@gez/rspack-vue':
        specifier: workspace:^
        version: link:../../packages/rspack-vue
      '@types/express':
        specifier: ^4.17.21
        version: 4.17.21
      '@types/node':
        specifier: ^20.6.3
        version: 20.12.12
      less:
        specifier: ^4.2.0
        version: 4.2.0
      typescript:
        specifier: ^5.2.2
        version: 5.4.5
      vue:
        specifier: 2.7.16
        version: 2.7.16
      vue-server-renderer:
        specifier: 2.7.16
        version: 2.7.16
      vue-template-compiler:
        specifier: 2.7.16
        version: 2.7.16
      vue-tsc:
        specifier: ^2.1.6
        version: 2.1.6(typescript@5.4.5)

  examples/ssr-vue2-remote:
    dependencies:
      '@gez/core':
        specifier: workspace:^
        version: link:../../packages/core
      express:
        specifier: ^4.19.2
        version: 4.19.2
    devDependencies:
      '@gez/rspack':
        specifier: workspace:^
        version: link:../../packages/rspack
      '@gez/rspack-vue':
        specifier: workspace:^
        version: link:../../packages/rspack-vue
      '@types/express':
        specifier: ^4.17.21
        version: 4.17.21
      '@types/node':
        specifier: ^20.6.3
        version: 20.12.12
      less:
        specifier: ^4.2.0
        version: 4.2.0
      typescript:
        specifier: ^5.2.2
        version: 5.4.5
      vue:
        specifier: 2.7.16
        version: 2.7.16
      vue-class-setup:
        specifier: ^1.4.4
        version: 1.4.4(vue@2.7.16)
      vue-server-renderer:
        specifier: 2.7.16
        version: 2.7.16
      vue-template-compiler:
        specifier: 2.7.16
        version: 2.7.16
      vue-tsc:
        specifier: ^2.1.6
        version: 2.1.6(typescript@5.4.5)

  examples/ssr-vue3:
    dependencies:
      '@gez/core':
        specifier: workspace:^
        version: link:../../packages/core
      express:
        specifier: ^4.19.2
        version: 4.19.2
      vue-class-setup:
        specifier: ^1.4.4
        version: 1.4.4(vue@3.5.12)
    devDependencies:
      '@gez/rspack':
        specifier: workspace:^
        version: link:../../packages/rspack
      '@gez/rspack-vue':
        specifier: workspace:^
        version: link:../../packages/rspack-vue
      '@gez/rspack-vue3':
        specifier: workspace:^
        version: link:../../packages/rspack-vue3
      '@types/express':
        specifier: ^4.17.21
        version: 4.17.21
      '@types/node':
        specifier: ^20.6.3
        version: 20.12.12
      less:
        specifier: ^4.2.0
        version: 4.2.0
      typescript:
        specifier: ^5.2.2
        version: 5.4.5
      vue:
        specifier: 3.5.12
        version: 3.5.12(typescript@5.4.5)
      vue-tsc:
        specifier: ^2.1.6
        version: 2.1.6(typescript@5.4.5)

  packages/class-state:
    dependencies:
      immer:
        specifier: ^10.1.1
        version: 10.1.1
    devDependencies:
      '@biomejs/biome':
        specifier: 1.9.2
        version: 1.9.2
      '@gez/lint':
        specifier: 0.0.9
        version: 0.0.9(eslint@8.57.0)(postcss@8.4.47)(stylelint@16.5.0)(typescript@5.4.5)
      '@types/node':
        specifier: 20.12.12
        version: 20.12.12
      '@vitest/coverage-v8':
        specifier: 1.6.0
        version: 1.6.0(vitest@1.6.0)
      '@vue/compiler-dom':
        specifier: ^3.5.6
        version: 3.5.6
      stylelint:
        specifier: 16.5.0
        version: 16.5.0(typescript@5.4.5)
      typescript:
        specifier: 5.4.5
        version: 5.4.5
      unbuild:
        specifier: 2.0.0
        version: 2.0.0(typescript@5.4.5)
      vitest:
        specifier: 1.6.0
        version: 1.6.0(@types/node@20.12.12)(less@4.2.0)
      vue:
        specifier: ^3.5.6
        version: 3.5.6(typescript@5.4.5)

  packages/core:
    dependencies:
      fflate:
        specifier: ^0.8.2
        version: 0.8.2
      find:
        specifier: ^0.3.0
        version: 0.3.0
      serve-static:
        specifier: ^1.15.0
        version: 1.15.0
      symlink-dir:
        specifier: ^6.0.2
        version: 6.0.2
      tsx:
        specifier: 4.19.0
        version: 4.19.0
      write:
        specifier: ^2.0.0
        version: 2.0.0
    devDependencies:
      '@biomejs/biome':
        specifier: 1.9.2
        version: 1.9.2
      '@gez/lint':
        specifier: 0.0.9
        version: 0.0.9(eslint@8.57.0)(postcss@8.4.47)(stylelint@16.5.0)(typescript@5.4.5)
      '@types/find':
        specifier: ^0.2.4
        version: 0.2.4
      '@types/node':
        specifier: 20.12.12
        version: 20.12.12
      '@types/serve-static':
        specifier: ^1.15.7
        version: 1.15.7
      '@types/write':
        specifier: ^2.0.4
        version: 2.0.4
      '@vitest/coverage-v8':
        specifier: 1.6.0
        version: 1.6.0(vitest@1.6.0)
      stylelint:
        specifier: 16.5.0
        version: 16.5.0(typescript@5.4.5)
      typescript:
        specifier: 5.4.5
        version: 5.4.5
      unbuild:
        specifier: 2.0.0
        version: 2.0.0(typescript@5.4.5)
      vitest:
        specifier: 1.6.0
        version: 1.6.0(@types/node@20.12.12)(less@4.2.0)

  packages/lint:
    dependencies:
      '@typescript-eslint/eslint-plugin':
        specifier: ^6.21.0
        version: 6.21.0(@typescript-eslint/parser@6.21.0)(eslint@8.57.0)(typescript@5.4.5)
      '@typescript-eslint/parser':
        specifier: ^6.21.0
        version: 6.21.0(eslint@8.57.0)(typescript@5.4.5)
      eslint:
        specifier: '>=8.57.0'
        version: 8.57.0
      eslint-config-prettier:
        specifier: ^9.1.0
        version: 9.1.0(eslint@8.57.0)
      eslint-config-standard:
        specifier: ^17.1.0
        version: 17.1.0(eslint-plugin-import@2.29.1)(eslint-plugin-n@16.6.2)(eslint-plugin-promise@6.6.0)(eslint@8.57.0)
      eslint-config-standard-with-typescript:
        specifier: ^43.0.1
        version: 43.0.1(@typescript-eslint/eslint-plugin@6.21.0)(eslint-plugin-import@2.29.1)(eslint-plugin-n@16.6.2)(eslint-plugin-promise@6.6.0)(eslint@8.57.0)(typescript@5.4.5)
      eslint-import-resolver-custom-alias:
        specifier: ^1.3.2
        version: 1.3.2(eslint-plugin-import@2.29.1)
      eslint-import-resolver-typescript:
        specifier: ^3.6.1
        version: 3.6.1(@typescript-eslint/parser@6.21.0)(eslint-plugin-import@2.29.1)(eslint@8.57.0)
      eslint-plugin-import:
        specifier: ^2.29.1
        version: 2.29.1(@typescript-eslint/parser@6.21.0)(eslint-import-resolver-typescript@3.6.1)(eslint@8.57.0)
      eslint-plugin-n:
        specifier: ^16.6.2
        version: 16.6.2(eslint@8.57.0)
      eslint-plugin-prettier:
        specifier: ^5.1.3
        version: 5.2.1(eslint-config-prettier@9.1.0)(eslint@8.57.0)(prettier@3.3.3)
      eslint-plugin-promise:
        specifier: ^6.1.1
        version: 6.6.0(eslint@8.57.0)
      eslint-plugin-simple-import-sort:
        specifier: ^12.1.0
        version: 12.1.1(eslint@8.57.0)
      eslint-plugin-vue:
        specifier: ^9.26.0
        version: 9.27.0(eslint@8.57.0)
      postcss-html:
        specifier: ^1.7.0
        version: 1.7.0
      prettier:
        specifier: ^3.2.5
        version: 3.3.3
      stylelint-config-html:
        specifier: ^1.1.0
        version: 1.1.0(postcss-html@1.7.0)(stylelint@16.5.0)
      stylelint-config-recess-order:
        specifier: ^5.0.1
        version: 5.0.1(stylelint@16.5.0)
      stylelint-config-recommended-less:
        specifier: ^3.0.1
        version: 3.0.1(postcss@8.4.47)(stylelint@16.5.0)
      stylelint-config-recommended-vue:
        specifier: ^1.5.0
        version: 1.5.0(postcss-html@1.7.0)(stylelint@16.5.0)
      stylelint-config-standard:
        specifier: ^36.0.0
        version: 36.0.1(stylelint@16.5.0)
      stylelint-order:
        specifier: ^6.0.4
        version: 6.0.4(stylelint@16.5.0)
      vue-eslint-parser:
        specifier: ^9.4.2
        version: 9.4.3(eslint@8.57.0)
    devDependencies:
      '@biomejs/biome':
        specifier: 1.9.2
        version: 1.9.2
      '@gez/lint':
        specifier: 0.0.9
        version: 0.0.9(eslint@8.57.0)(postcss@8.4.47)(stylelint@16.5.0)(typescript@5.4.5)
      '@types/node':
        specifier: 20.12.12
        version: 20.12.12
      '@vitest/coverage-v8':
        specifier: 1.6.0
        version: 1.6.0(vitest@1.6.0)
      stylelint:
        specifier: 16.5.0
        version: 16.5.0(typescript@5.4.5)
      typescript:
        specifier: 5.4.5
        version: 5.4.5
      unbuild:
        specifier: 2.0.0
        version: 2.0.0(typescript@5.4.5)
      vitest:
        specifier: 1.6.0
        version: 1.6.0(@types/node@20.12.12)(less@4.2.0)

  packages/rspack:
    dependencies:
      '@gez/core':
        specifier: workspace:^
        version: link:../core
      '@rspack/core':
        specifier: 1.0.11
        version: 1.0.11
      '@types/find':
        specifier: ^0.2.4
        version: 0.2.4
      webpack-dev-middleware:
        specifier: ^7.4.2
        version: 7.4.2(webpack@5.93.0)
      webpack-hot-middleware:
        specifier: ^2.26.1
        version: 2.26.1
      webpack-node-externals:
        specifier: ~3.0.0
        version: 3.0.0
    devDependencies:
      '@biomejs/biome':
        specifier: 1.9.2
        version: 1.9.2
      '@gez/lint':
        specifier: 0.0.9
        version: 0.0.9(eslint@8.57.0)(postcss@8.4.47)(stylelint@16.5.0)(typescript@5.4.5)
      '@types/node':
        specifier: 20.12.12
        version: 20.12.12
      '@types/webpack-hot-middleware':
        specifier: ^2.25.9
        version: 2.25.9
      '@types/webpack-node-externals':
        specifier: ^3.0.4
        version: 3.0.4
      '@vitest/coverage-v8':
        specifier: 1.6.0
        version: 1.6.0(vitest@1.6.0)
      stylelint:
        specifier: 16.5.0
        version: 16.5.0(typescript@5.4.5)
      typescript:
        specifier: 5.4.5
        version: 5.4.5
      unbuild:
        specifier: 2.0.0
        version: 2.0.0(typescript@5.4.5)
      vitest:
        specifier: 1.6.0
        version: 1.6.0(@types/node@20.12.12)(less@4.2.0)

  packages/rspack-vue:
    dependencies:
      '@gez/rspack':
        specifier: workspace:^
        version: link:../rspack
      '@gez/vue2-loader':
        specifier: ^1.0.1
        version: 1.0.1(css-loader@7.1.2)(prettier@3.3.3)(webpack@5.93.0)
      css-loader:
        specifier: ^7.1.2
        version: 7.1.2(webpack@5.93.0)
      less:
        specifier: '*'
        version: 4.2.0
      less-loader:
        specifier: ^12.2.0
        version: 12.2.0(less@4.2.0)(webpack@5.93.0)
      style-resources-loader:
        specifier: ^1.5.0
        version: 1.5.0(webpack@5.93.0)
      vue:
        specifier: '>=2.7.8 || >=3.0.0'
        version: 3.5.12(typescript@5.4.5)
      vue-loader:
        specifier: ^17.4.2
        version: 17.4.2(vue@3.5.12)(webpack@5.93.0)
      vue-style-loader:
        specifier: 4.1.3
        version: 4.1.3
    devDependencies:
      '@biomejs/biome':
        specifier: 1.9.2
        version: 1.9.2
      '@gez/core':
        specifier: workspace:^
        version: link:../core
      '@gez/lint':
        specifier: 0.0.9
        version: 0.0.9(eslint@8.57.0)(postcss@8.4.47)(stylelint@16.5.0)(typescript@5.4.5)
      '@types/node':
        specifier: 20.12.12
        version: 20.12.12
      '@vitest/coverage-v8':
        specifier: 1.6.0
        version: 1.6.0(vitest@1.6.0)
      stylelint:
        specifier: 16.5.0
        version: 16.5.0(typescript@5.4.5)
      typescript:
        specifier: 5.4.5
        version: 5.4.5
      unbuild:
        specifier: 2.0.0
        version: 2.0.0(typescript@5.4.5)
      vitest:
        specifier: 1.6.0
        version: 1.6.0(@types/node@20.12.12)(less@4.2.0)

  packages/rspack-vue2:
    dependencies:
      '@gez/rspack':
        specifier: workspace:^
        version: link:../rspack
      '@gez/vue2-loader':
        specifier: ^1.0.1
        version: 1.0.1(css-loader@7.1.2)(prettier@3.3.3)(webpack@5.93.0)
      css-loader:
        specifier: ^7.1.2
        version: 7.1.2(webpack@5.93.0)
      less:
        specifier: '*'
        version: 4.2.0
      less-loader:
        specifier: ^12.2.0
        version: 12.2.0(less@4.2.0)(webpack@5.93.0)
      style-resources-loader:
        specifier: ^1.5.0
        version: 1.5.0(webpack@5.93.0)
      vue:
        specifier: 2.7.16
        version: 2.7.16
      vue-style-loader:
        specifier: 4.1.3
        version: 4.1.3
    devDependencies:
      '@biomejs/biome':
        specifier: 1.9.2
        version: 1.9.2
      '@gez/core':
        specifier: workspace:^
        version: link:../core
      '@gez/lint':
        specifier: 0.0.9
        version: 0.0.9(eslint@8.57.0)(postcss@8.4.47)(stylelint@16.5.0)(typescript@5.4.5)
      '@types/node':
        specifier: 20.12.12
        version: 20.12.12
      '@vitest/coverage-v8':
        specifier: 1.6.0
        version: 1.6.0(vitest@1.6.0)
      stylelint:
        specifier: 16.5.0
        version: 16.5.0(typescript@5.4.5)
      typescript:
        specifier: 5.4.5
        version: 5.4.5
      unbuild:
        specifier: 2.0.0
        version: 2.0.0(typescript@5.4.5)
      vitest:
        specifier: 1.6.0
        version: 1.6.0(@types/node@20.12.12)(less@4.2.0)

  packages/rspack-vue3:
    dependencies:
      '@gez/rspack':
<<<<<<< HEAD
        specifier: workspace:^
=======
        specifier: 0.0.15-alpha.43
>>>>>>> a561fe4c
        version: link:../rspack
      css-loader:
        specifier: ^7.1.2
        version: 7.1.2(webpack@5.93.0)
      less:
        specifier: '*'
        version: 4.2.0
      less-loader:
        specifier: ^12.2.0
        version: 12.2.0(less@4.2.0)(webpack@5.93.0)
      style-resources-loader:
        specifier: ^1.5.0
        version: 1.5.0(webpack@5.93.0)
      vue:
        specifier: 3.5.6
        version: 3.5.6(typescript@5.4.5)
      vue-loader:
        specifier: ^17.4.2
        version: 17.4.2(vue@3.5.6)(webpack@5.93.0)
      vue-style-loader:
        specifier: 4.1.3
        version: 4.1.3
    devDependencies:
      '@gez/core':
<<<<<<< HEAD
        specifier: ^0.0.15-alpha.42
        version: 0.0.15-alpha.43
      '@gez/lint':
        specifier: ^0.0.15-alpha.42
        version: 0.0.15-alpha.43(eslint@8.57.0)(postcss@8.4.47)(stylelint@16.5.0)(typescript@5.4.5)
=======
        specifier: 0.0.15-alpha.43
        version: link:../core
      '@gez/lint':
        specifier: 0.0.15-alpha.43
        version: link:../lint
>>>>>>> a561fe4c
      '@types/node':
        specifier: 20.12.12
        version: 20.12.12
      '@vitest/coverage-v8':
        specifier: 1.6.0
        version: 1.6.0(vitest@1.6.0)
      eslint:
        specifier: 8.57.0
        version: 8.57.0
      stylelint:
        specifier: 16.5.0
        version: 16.5.0(typescript@5.4.5)
      typescript:
        specifier: 5.4.5
        version: 5.4.5
      unbuild:
        specifier: 2.0.0
        version: 2.0.0(typescript@5.4.5)
      vitest:
        specifier: 1.6.0
        version: 1.6.0(@types/node@20.12.12)(less@4.2.0)

packages:

  /@ampproject/remapping@2.3.0:
    resolution: {integrity: sha512-30iZtAPgz+LTIYoeivqYo853f02jBYSd5uGnGpkFV0M3xOt9aN73erkgYAmZU43x4VfqcnLxW9Kpg3R5LC4YYw==}
    engines: {node: '>=6.0.0'}
    dependencies:
      '@jridgewell/gen-mapping': 0.3.5
      '@jridgewell/trace-mapping': 0.3.25
    dev: true

  /@babel/code-frame@7.24.7:
    resolution: {integrity: sha512-BcYH1CVJBO9tvyIZ2jVeXgSIMvGZ2FDRvDdOIVQyuklNKSsx+eppDEBq/g47Ayw+RqNFE+URvOShmf+f/qwAlA==}
    engines: {node: '>=6.9.0'}
    dependencies:
      '@babel/highlight': 7.24.7
      picocolors: 1.1.0

  /@babel/compat-data@7.25.2:
    resolution: {integrity: sha512-bYcppcpKBvX4znYaPEeFau03bp89ShqNMLs+rmdptMw+heSZh9+z84d2YG+K7cYLbWwzdjtDoW/uqZmPjulClQ==}
    engines: {node: '>=6.9.0'}
    dev: true

  /@babel/core@7.25.2:
    resolution: {integrity: sha512-BBt3opiCOxUr9euZ5/ro/Xv8/V7yJ5bjYMqG/C1YAo8MIKAnumZalCN+msbci3Pigy4lIQfPUpfMM27HMGaYEA==}
    engines: {node: '>=6.9.0'}
    dependencies:
      '@ampproject/remapping': 2.3.0
      '@babel/code-frame': 7.24.7
      '@babel/generator': 7.25.0
      '@babel/helper-compilation-targets': 7.25.2
      '@babel/helper-module-transforms': 7.25.2(@babel/core@7.25.2)
      '@babel/helpers': 7.25.0
      '@babel/parser': 7.25.3
      '@babel/template': 7.25.0
      '@babel/traverse': 7.25.3
      '@babel/types': 7.25.2
      convert-source-map: 2.0.0
      debug: 4.3.6
      gensync: 1.0.0-beta.2
      json5: 2.2.3
      semver: 6.3.1
    transitivePeerDependencies:
      - supports-color
    dev: true

  /@babel/generator@7.25.0:
    resolution: {integrity: sha512-3LEEcj3PVW8pW2R1SR1M89g/qrYk/m/mB/tLqn7dn4sbBUQyTqnlod+II2U4dqiGtUmkcnAmkMDralTFZttRiw==}
    engines: {node: '>=6.9.0'}
    dependencies:
      '@babel/types': 7.25.2
      '@jridgewell/gen-mapping': 0.3.5
      '@jridgewell/trace-mapping': 0.3.25
      jsesc: 2.5.2
    dev: true

  /@babel/helper-compilation-targets@7.25.2:
    resolution: {integrity: sha512-U2U5LsSaZ7TAt3cfaymQ8WHh0pxvdHoEk6HVpaexxixjyEquMh0L0YNJNM6CTGKMXV1iksi0iZkGw4AcFkPaaw==}
    engines: {node: '>=6.9.0'}
    dependencies:
      '@babel/compat-data': 7.25.2
      '@babel/helper-validator-option': 7.24.8
      browserslist: 4.23.3
      lru-cache: 5.1.1
      semver: 6.3.1
    dev: true

  /@babel/helper-module-imports@7.24.7:
    resolution: {integrity: sha512-8AyH3C+74cgCVVXow/myrynrAGv+nTVg5vKu2nZph9x7RcRwzmh0VFallJuFTZ9mx6u4eSdXZfcOzSqTUm0HCA==}
    engines: {node: '>=6.9.0'}
    dependencies:
      '@babel/traverse': 7.25.3
      '@babel/types': 7.25.2
    transitivePeerDependencies:
      - supports-color
    dev: true

  /@babel/helper-module-transforms@7.25.2(@babel/core@7.25.2):
    resolution: {integrity: sha512-BjyRAbix6j/wv83ftcVJmBt72QtHI56C7JXZoG2xATiLpmoC7dpd8WnkikExHDVPpi/3qCmO6WY1EaXOluiecQ==}
    engines: {node: '>=6.9.0'}
    peerDependencies:
      '@babel/core': ^7.0.0
    dependencies:
      '@babel/core': 7.25.2
      '@babel/helper-module-imports': 7.24.7
      '@babel/helper-simple-access': 7.24.7
      '@babel/helper-validator-identifier': 7.24.7
      '@babel/traverse': 7.25.3
    transitivePeerDependencies:
      - supports-color
    dev: true

  /@babel/helper-simple-access@7.24.7:
    resolution: {integrity: sha512-zBAIvbCMh5Ts+b86r/CjU+4XGYIs+R1j951gxI3KmmxBMhCg4oQMsv6ZXQ64XOm/cvzfU1FmoCyt6+owc5QMYg==}
    engines: {node: '>=6.9.0'}
    dependencies:
      '@babel/traverse': 7.25.3
      '@babel/types': 7.25.2
    transitivePeerDependencies:
      - supports-color
    dev: true

  /@babel/helper-string-parser@7.24.8:
    resolution: {integrity: sha512-pO9KhhRcuUyGnJWwyEgnRJTSIZHiT+vMD0kPeD+so0l7mxkMT19g3pjY9GTnHySck/hDzq+dtW/4VgnMkippsQ==}
    engines: {node: '>=6.9.0'}

  /@babel/helper-validator-identifier@7.24.7:
    resolution: {integrity: sha512-rR+PBcQ1SMQDDyF6X0wxtG8QyLCgUB0eRAGguqRLfkCA87l7yAP7ehq8SNj96OOGTO8OBV70KhuFYcIkHXOg0w==}
    engines: {node: '>=6.9.0'}

  /@babel/helper-validator-option@7.24.8:
    resolution: {integrity: sha512-xb8t9tD1MHLungh/AIoWYN+gVHaB9kwlu8gffXGSt3FFEIT7RjS+xWbc2vUD1UTZdIpKj/ab3rdqJ7ufngyi2Q==}
    engines: {node: '>=6.9.0'}
    dev: true

  /@babel/helpers@7.25.0:
    resolution: {integrity: sha512-MjgLZ42aCm0oGjJj8CtSM3DB8NOOf8h2l7DCTePJs29u+v7yO/RBX9nShlKMgFnRks/Q4tBAe7Hxnov9VkGwLw==}
    engines: {node: '>=6.9.0'}
    dependencies:
      '@babel/template': 7.25.0
      '@babel/types': 7.25.2
    dev: true

  /@babel/highlight@7.24.7:
    resolution: {integrity: sha512-EStJpq4OuY8xYfhGVXngigBJRWxftKX9ksiGDnmlY3o7B/V7KIAc9X4oiK87uPJSc/vs5L869bem5fhZa8caZw==}
    engines: {node: '>=6.9.0'}
    requiresBuild: true
    dependencies:
      '@babel/helper-validator-identifier': 7.24.7
      chalk: 2.4.2
      js-tokens: 4.0.0
      picocolors: 1.0.1

  /@babel/parser@7.25.3:
    resolution: {integrity: sha512-iLTJKDbJ4hMvFPgQwwsVoxtHyWpKKPBrxkANrSYewDPaPpT5py5yeVkgPIJ7XYXhndxJpaA3PyALSXQ7u8e/Dw==}
    engines: {node: '>=6.0.0'}
    hasBin: true
    dependencies:
      '@babel/types': 7.25.2

  /@babel/standalone@7.25.3:
    resolution: {integrity: sha512-uR+EoBqIIIvKGCG7fOj7HKupu3zVObiMfdEwoPZfVCPpcWJaZ1PkshaP5/6cl6BKAm1Zcv25O1rf+uoQ7V8nqA==}
    engines: {node: '>=6.9.0'}
    dev: true

  /@babel/template@7.25.0:
    resolution: {integrity: sha512-aOOgh1/5XzKvg1jvVz7AVrx2piJ2XBi227DHmbY6y+bM9H2FlN+IfecYu4Xl0cNiiVejlsCri89LUsbj8vJD9Q==}
    engines: {node: '>=6.9.0'}
    dependencies:
      '@babel/code-frame': 7.24.7
      '@babel/parser': 7.25.3
      '@babel/types': 7.25.2
    dev: true

  /@babel/traverse@7.25.3:
    resolution: {integrity: sha512-HefgyP1x754oGCsKmV5reSmtV7IXj/kpaE1XYY+D9G5PvKKoFfSbiS4M77MdjuwlZKDIKFCffq9rPU+H/s3ZdQ==}
    engines: {node: '>=6.9.0'}
    dependencies:
      '@babel/code-frame': 7.24.7
      '@babel/generator': 7.25.0
      '@babel/parser': 7.25.3
      '@babel/template': 7.25.0
      '@babel/types': 7.25.2
      debug: 4.3.6
      globals: 11.12.0
    transitivePeerDependencies:
      - supports-color
    dev: true

  /@babel/types@7.25.2:
    resolution: {integrity: sha512-YTnYtra7W9e6/oAZEHj0bJehPRUlLH9/fbpT5LfB0NhQXyALCRkRs3zH9v07IYhkgpqX6Z78FnuccZr/l4Fs4Q==}
    engines: {node: '>=6.9.0'}
    dependencies:
      '@babel/helper-string-parser': 7.24.8
      '@babel/helper-validator-identifier': 7.24.7
      to-fast-properties: 2.0.0

  /@bcoe/v8-coverage@0.2.3:
    resolution: {integrity: sha512-0hYQ8SB4Db5zvZB4axdMHGwEaQjkZzFjQiN9LVYvIFB2nSUHW9tYpxWriPrWDASIxiaXax83REcLxuSdnGPZtw==}
    dev: true

  /@biomejs/biome@1.9.2:
    resolution: {integrity: sha512-4j2Gfwft8Jqp1X0qLYvK4TEy4xhTo4o6rlvJPsjPeEame8gsmbGQfOPBkw7ur+7/Z/f0HZmCZKqbMvR7vTXQYQ==}
    engines: {node: '>=14.21.3'}
    hasBin: true
    requiresBuild: true
    optionalDependencies:
      '@biomejs/cli-darwin-arm64': 1.9.2
      '@biomejs/cli-darwin-x64': 1.9.2
      '@biomejs/cli-linux-arm64': 1.9.2
      '@biomejs/cli-linux-arm64-musl': 1.9.2
      '@biomejs/cli-linux-x64': 1.9.2
      '@biomejs/cli-linux-x64-musl': 1.9.2
      '@biomejs/cli-win32-arm64': 1.9.2
      '@biomejs/cli-win32-x64': 1.9.2
    dev: true

  /@biomejs/cli-darwin-arm64@1.9.2:
    resolution: {integrity: sha512-rbs9uJHFmhqB3Td0Ro+1wmeZOHhAPTL3WHr8NtaVczUmDhXkRDWScaxicG9+vhSLj1iLrW47itiK6xiIJy6vaA==}
    engines: {node: '>=14.21.3'}
    cpu: [arm64]
    os: [darwin]
    requiresBuild: true
    dev: true
    optional: true

  /@biomejs/cli-darwin-x64@1.9.2:
    resolution: {integrity: sha512-BlfULKijNaMigQ9GH9fqJVt+3JTDOSiZeWOQtG/1S1sa8Lp046JHG3wRJVOvekTPL9q/CNFW1NVG8J0JN+L1OA==}
    engines: {node: '>=14.21.3'}
    cpu: [x64]
    os: [darwin]
    requiresBuild: true
    dev: true
    optional: true

  /@biomejs/cli-linux-arm64-musl@1.9.2:
    resolution: {integrity: sha512-ZATvbUWhNxegSALUnCKWqetTZqrK72r2RsFD19OK5jXDj/7o1hzI1KzDNG78LloZxftrwr3uI9SqCLh06shSZw==}
    engines: {node: '>=14.21.3'}
    cpu: [arm64]
    os: [linux]
    requiresBuild: true
    dev: true
    optional: true

  /@biomejs/cli-linux-arm64@1.9.2:
    resolution: {integrity: sha512-T8TJuSxuBDeQCQzxZu2o3OU4eyLumTofhCxxFd3+aH2AEWVMnH7Z/c3QP1lHI5RRMBP9xIJeMORqDQ5j+gVZzw==}
    engines: {node: '>=14.21.3'}
    cpu: [arm64]
    os: [linux]
    requiresBuild: true
    dev: true
    optional: true

  /@biomejs/cli-linux-x64-musl@1.9.2:
    resolution: {integrity: sha512-CjPM6jT1miV5pry9C7qv8YJk0FIZvZd86QRD3atvDgfgeh9WQU0k2Aoo0xUcPdTnoz0WNwRtDicHxwik63MmSg==}
    engines: {node: '>=14.21.3'}
    cpu: [x64]
    os: [linux]
    requiresBuild: true
    dev: true
    optional: true

  /@biomejs/cli-linux-x64@1.9.2:
    resolution: {integrity: sha512-T0cPk3C3Jr2pVlsuQVTBqk2qPjTm8cYcTD9p/wmR9MeVqui1C/xTVfOIwd3miRODFMrJaVQ8MYSXnVIhV9jTjg==}
    engines: {node: '>=14.21.3'}
    cpu: [x64]
    os: [linux]
    requiresBuild: true
    dev: true
    optional: true

  /@biomejs/cli-win32-arm64@1.9.2:
    resolution: {integrity: sha512-2x7gSty75bNIeD23ZRPXyox6Z/V0M71ObeJtvQBhi1fgrvPdtkEuw7/0wEHg6buNCubzOFuN9WYJm6FKoUHfhg==}
    engines: {node: '>=14.21.3'}
    cpu: [arm64]
    os: [win32]
    requiresBuild: true
    dev: true
    optional: true

  /@biomejs/cli-win32-x64@1.9.2:
    resolution: {integrity: sha512-JC3XvdYcjmu1FmAehVwVV0SebLpeNTnO2ZaMdGCSOdS7f8O9Fq14T2P1gTG1Q29Q8Dt1S03hh0IdVpIZykOL8g==}
    engines: {node: '>=14.21.3'}
    cpu: [x64]
    os: [win32]
    requiresBuild: true
    dev: true
    optional: true

  /@csstools/css-parser-algorithms@2.7.1(@csstools/css-tokenizer@2.4.1):
    resolution: {integrity: sha512-2SJS42gxmACHgikc1WGesXLIT8d/q2l0UFM7TaEeIzdFCE/FPMtTiizcPGGJtlPo2xuQzY09OhrLTzRxqJqwGw==}
    engines: {node: ^14 || ^16 || >=18}
    peerDependencies:
      '@csstools/css-tokenizer': ^2.4.1
    dependencies:
      '@csstools/css-tokenizer': 2.4.1

  /@csstools/css-tokenizer@2.4.1:
    resolution: {integrity: sha512-eQ9DIktFJBhGjioABJRtUucoWR2mwllurfnM8LuNGAqX3ViZXaUchqk+1s7jjtkFiT9ySdACsFEA3etErkALUg==}
    engines: {node: ^14 || ^16 || >=18}

  /@csstools/media-query-list-parser@2.1.13(@csstools/css-parser-algorithms@2.7.1)(@csstools/css-tokenizer@2.4.1):
    resolution: {integrity: sha512-XaHr+16KRU9Gf8XLi3q8kDlI18d5vzKSKCY510Vrtc9iNR0NJzbY9hhTmwhzYZj/ZwGL4VmB3TA9hJW0Um2qFA==}
    engines: {node: ^14 || ^16 || >=18}
    peerDependencies:
      '@csstools/css-parser-algorithms': ^2.7.1
      '@csstools/css-tokenizer': ^2.4.1
    dependencies:
      '@csstools/css-parser-algorithms': 2.7.1(@csstools/css-tokenizer@2.4.1)
      '@csstools/css-tokenizer': 2.4.1

  /@csstools/selector-specificity@3.1.1(postcss-selector-parser@6.1.1):
    resolution: {integrity: sha512-a7cxGcJ2wIlMFLlh8z2ONm+715QkPHiyJcxwQlKOz/03GPw1COpfhcmC9wm4xlZfp//jWHNNMwzjtqHXVWU9KA==}
    engines: {node: ^14 || ^16 || >=18}
    peerDependencies:
      postcss-selector-parser: ^6.0.13
    dependencies:
      postcss-selector-parser: 6.1.1

  /@dual-bundle/import-meta-resolve@4.1.0:
    resolution: {integrity: sha512-+nxncfwHM5SgAtrVzgpzJOI1ol0PkumhVo469KCf9lUi21IGcY90G98VuHm9VRrUypmAzawAHO9bs6hqeADaVg==}

  /@esbuild/aix-ppc64@0.19.12:
    resolution: {integrity: sha512-bmoCYyWdEL3wDQIVbcyzRyeKLgk2WtWLTWz1ZIAZF/EGbNOwSA6ew3PftJ1PqMiOOGu0OyFMzG53L0zqIpPeNA==}
    engines: {node: '>=12'}
    cpu: [ppc64]
    os: [aix]
    requiresBuild: true
    dev: true
    optional: true

  /@esbuild/aix-ppc64@0.21.5:
    resolution: {integrity: sha512-1SDgH6ZSPTlggy1yI6+Dbkiz8xzpHJEVAlF/AM1tHPLsf5STom9rwtjE4hKAF20FfXXNTFqEYXyJNWh1GiZedQ==}
    engines: {node: '>=12'}
    cpu: [ppc64]
    os: [aix]
    requiresBuild: true
    dev: true
    optional: true

  /@esbuild/aix-ppc64@0.23.0:
    resolution: {integrity: sha512-3sG8Zwa5fMcA9bgqB8AfWPQ+HFke6uD3h1s3RIwUNK8EG7a4buxvuFTs3j1IMs2NXAk9F30C/FF4vxRgQCcmoQ==}
    engines: {node: '>=18'}
    cpu: [ppc64]
    os: [aix]
    requiresBuild: true
    optional: true

  /@esbuild/android-arm64@0.19.12:
    resolution: {integrity: sha512-P0UVNGIienjZv3f5zq0DP3Nt2IE/3plFzuaS96vihvD0Hd6H/q4WXUGpCxD/E8YrSXfNyRPbpTq+T8ZQioSuPA==}
    engines: {node: '>=12'}
    cpu: [arm64]
    os: [android]
    requiresBuild: true
    dev: true
    optional: true

  /@esbuild/android-arm64@0.21.5:
    resolution: {integrity: sha512-c0uX9VAUBQ7dTDCjq+wdyGLowMdtR/GoC2U5IYk/7D1H1JYC0qseD7+11iMP2mRLN9RcCMRcjC4YMclCzGwS/A==}
    engines: {node: '>=12'}
    cpu: [arm64]
    os: [android]
    requiresBuild: true
    dev: true
    optional: true

  /@esbuild/android-arm64@0.23.0:
    resolution: {integrity: sha512-EuHFUYkAVfU4qBdyivULuu03FhJO4IJN9PGuABGrFy4vUuzk91P2d+npxHcFdpUnfYKy0PuV+n6bKIpHOB3prQ==}
    engines: {node: '>=18'}
    cpu: [arm64]
    os: [android]
    requiresBuild: true
    optional: true

  /@esbuild/android-arm@0.19.12:
    resolution: {integrity: sha512-qg/Lj1mu3CdQlDEEiWrlC4eaPZ1KztwGJ9B6J+/6G+/4ewxJg7gqj8eVYWvao1bXrqGiW2rsBZFSX3q2lcW05w==}
    engines: {node: '>=12'}
    cpu: [arm]
    os: [android]
    requiresBuild: true
    dev: true
    optional: true

  /@esbuild/android-arm@0.21.5:
    resolution: {integrity: sha512-vCPvzSjpPHEi1siZdlvAlsPxXl7WbOVUBBAowWug4rJHb68Ox8KualB+1ocNvT5fjv6wpkX6o/iEpbDrf68zcg==}
    engines: {node: '>=12'}
    cpu: [arm]
    os: [android]
    requiresBuild: true
    dev: true
    optional: true

  /@esbuild/android-arm@0.23.0:
    resolution: {integrity: sha512-+KuOHTKKyIKgEEqKbGTK8W7mPp+hKinbMBeEnNzjJGyFcWsfrXjSTNluJHCY1RqhxFurdD8uNXQDei7qDlR6+g==}
    engines: {node: '>=18'}
    cpu: [arm]
    os: [android]
    requiresBuild: true
    optional: true

  /@esbuild/android-x64@0.19.12:
    resolution: {integrity: sha512-3k7ZoUW6Q6YqhdhIaq/WZ7HwBpnFBlW905Fa4s4qWJyiNOgT1dOqDiVAQFwBH7gBRZr17gLrlFCRzF6jFh7Kew==}
    engines: {node: '>=12'}
    cpu: [x64]
    os: [android]
    requiresBuild: true
    dev: true
    optional: true

  /@esbuild/android-x64@0.21.5:
    resolution: {integrity: sha512-D7aPRUUNHRBwHxzxRvp856rjUHRFW1SdQATKXH2hqA0kAZb1hKmi02OpYRacl0TxIGz/ZmXWlbZgjwWYaCakTA==}
    engines: {node: '>=12'}
    cpu: [x64]
    os: [android]
    requiresBuild: true
    dev: true
    optional: true

  /@esbuild/android-x64@0.23.0:
    resolution: {integrity: sha512-WRrmKidLoKDl56LsbBMhzTTBxrsVwTKdNbKDalbEZr0tcsBgCLbEtoNthOW6PX942YiYq8HzEnb4yWQMLQuipQ==}
    engines: {node: '>=18'}
    cpu: [x64]
    os: [android]
    requiresBuild: true
    optional: true

  /@esbuild/darwin-arm64@0.19.12:
    resolution: {integrity: sha512-B6IeSgZgtEzGC42jsI+YYu9Z3HKRxp8ZT3cqhvliEHovq8HSX2YX8lNocDn79gCKJXOSaEot9MVYky7AKjCs8g==}
    engines: {node: '>=12'}
    cpu: [arm64]
    os: [darwin]
    requiresBuild: true
    dev: true
    optional: true

  /@esbuild/darwin-arm64@0.21.5:
    resolution: {integrity: sha512-DwqXqZyuk5AiWWf3UfLiRDJ5EDd49zg6O9wclZ7kUMv2WRFr4HKjXp/5t8JZ11QbQfUS6/cRCKGwYhtNAY88kQ==}
    engines: {node: '>=12'}
    cpu: [arm64]
    os: [darwin]
    requiresBuild: true
    dev: true
    optional: true

  /@esbuild/darwin-arm64@0.23.0:
    resolution: {integrity: sha512-YLntie/IdS31H54Ogdn+v50NuoWF5BDkEUFpiOChVa9UnKpftgwzZRrI4J132ETIi+D8n6xh9IviFV3eXdxfow==}
    engines: {node: '>=18'}
    cpu: [arm64]
    os: [darwin]
    requiresBuild: true
    optional: true

  /@esbuild/darwin-x64@0.19.12:
    resolution: {integrity: sha512-hKoVkKzFiToTgn+41qGhsUJXFlIjxI/jSYeZf3ugemDYZldIXIxhvwN6erJGlX4t5h417iFuheZ7l+YVn05N3A==}
    engines: {node: '>=12'}
    cpu: [x64]
    os: [darwin]
    requiresBuild: true
    dev: true
    optional: true

  /@esbuild/darwin-x64@0.21.5:
    resolution: {integrity: sha512-se/JjF8NlmKVG4kNIuyWMV/22ZaerB+qaSi5MdrXtd6R08kvs2qCN4C09miupktDitvh8jRFflwGFBQcxZRjbw==}
    engines: {node: '>=12'}
    cpu: [x64]
    os: [darwin]
    requiresBuild: true
    dev: true
    optional: true

  /@esbuild/darwin-x64@0.23.0:
    resolution: {integrity: sha512-IMQ6eme4AfznElesHUPDZ+teuGwoRmVuuixu7sv92ZkdQcPbsNHzutd+rAfaBKo8YK3IrBEi9SLLKWJdEvJniQ==}
    engines: {node: '>=18'}
    cpu: [x64]
    os: [darwin]
    requiresBuild: true
    optional: true

  /@esbuild/freebsd-arm64@0.19.12:
    resolution: {integrity: sha512-4aRvFIXmwAcDBw9AueDQ2YnGmz5L6obe5kmPT8Vd+/+x/JMVKCgdcRwH6APrbpNXsPz+K653Qg8HB/oXvXVukA==}
    engines: {node: '>=12'}
    cpu: [arm64]
    os: [freebsd]
    requiresBuild: true
    dev: true
    optional: true

  /@esbuild/freebsd-arm64@0.21.5:
    resolution: {integrity: sha512-5JcRxxRDUJLX8JXp/wcBCy3pENnCgBR9bN6JsY4OmhfUtIHe3ZW0mawA7+RDAcMLrMIZaf03NlQiX9DGyB8h4g==}
    engines: {node: '>=12'}
    cpu: [arm64]
    os: [freebsd]
    requiresBuild: true
    dev: true
    optional: true

  /@esbuild/freebsd-arm64@0.23.0:
    resolution: {integrity: sha512-0muYWCng5vqaxobq6LB3YNtevDFSAZGlgtLoAc81PjUfiFz36n4KMpwhtAd4he8ToSI3TGyuhyx5xmiWNYZFyw==}
    engines: {node: '>=18'}
    cpu: [arm64]
    os: [freebsd]
    requiresBuild: true
    optional: true

  /@esbuild/freebsd-x64@0.19.12:
    resolution: {integrity: sha512-EYoXZ4d8xtBoVN7CEwWY2IN4ho76xjYXqSXMNccFSx2lgqOG/1TBPW0yPx1bJZk94qu3tX0fycJeeQsKovA8gg==}
    engines: {node: '>=12'}
    cpu: [x64]
    os: [freebsd]
    requiresBuild: true
    dev: true
    optional: true

  /@esbuild/freebsd-x64@0.21.5:
    resolution: {integrity: sha512-J95kNBj1zkbMXtHVH29bBriQygMXqoVQOQYA+ISs0/2l3T9/kj42ow2mpqerRBxDJnmkUDCaQT/dfNXWX/ZZCQ==}
    engines: {node: '>=12'}
    cpu: [x64]
    os: [freebsd]
    requiresBuild: true
    dev: true
    optional: true

  /@esbuild/freebsd-x64@0.23.0:
    resolution: {integrity: sha512-XKDVu8IsD0/q3foBzsXGt/KjD/yTKBCIwOHE1XwiXmrRwrX6Hbnd5Eqn/WvDekddK21tfszBSrE/WMaZh+1buQ==}
    engines: {node: '>=18'}
    cpu: [x64]
    os: [freebsd]
    requiresBuild: true
    optional: true

  /@esbuild/linux-arm64@0.19.12:
    resolution: {integrity: sha512-EoTjyYyLuVPfdPLsGVVVC8a0p1BFFvtpQDB/YLEhaXyf/5bczaGeN15QkR+O4S5LeJ92Tqotve7i1jn35qwvdA==}
    engines: {node: '>=12'}
    cpu: [arm64]
    os: [linux]
    requiresBuild: true
    dev: true
    optional: true

  /@esbuild/linux-arm64@0.21.5:
    resolution: {integrity: sha512-ibKvmyYzKsBeX8d8I7MH/TMfWDXBF3db4qM6sy+7re0YXya+K1cem3on9XgdT2EQGMu4hQyZhan7TeQ8XkGp4Q==}
    engines: {node: '>=12'}
    cpu: [arm64]
    os: [linux]
    requiresBuild: true
    dev: true
    optional: true

  /@esbuild/linux-arm64@0.23.0:
    resolution: {integrity: sha512-j1t5iG8jE7BhonbsEg5d9qOYcVZv/Rv6tghaXM/Ug9xahM0nX/H2gfu6X6z11QRTMT6+aywOMA8TDkhPo8aCGw==}
    engines: {node: '>=18'}
    cpu: [arm64]
    os: [linux]
    requiresBuild: true
    optional: true

  /@esbuild/linux-arm@0.19.12:
    resolution: {integrity: sha512-J5jPms//KhSNv+LO1S1TX1UWp1ucM6N6XuL6ITdKWElCu8wXP72l9MM0zDTzzeikVyqFE6U8YAV9/tFyj0ti+w==}
    engines: {node: '>=12'}
    cpu: [arm]
    os: [linux]
    requiresBuild: true
    dev: true
    optional: true

  /@esbuild/linux-arm@0.21.5:
    resolution: {integrity: sha512-bPb5AHZtbeNGjCKVZ9UGqGwo8EUu4cLq68E95A53KlxAPRmUyYv2D6F0uUI65XisGOL1hBP5mTronbgo+0bFcA==}
    engines: {node: '>=12'}
    cpu: [arm]
    os: [linux]
    requiresBuild: true
    dev: true
    optional: true

  /@esbuild/linux-arm@0.23.0:
    resolution: {integrity: sha512-SEELSTEtOFu5LPykzA395Mc+54RMg1EUgXP+iw2SJ72+ooMwVsgfuwXo5Fn0wXNgWZsTVHwY2cg4Vi/bOD88qw==}
    engines: {node: '>=18'}
    cpu: [arm]
    os: [linux]
    requiresBuild: true
    optional: true

  /@esbuild/linux-ia32@0.19.12:
    resolution: {integrity: sha512-Thsa42rrP1+UIGaWz47uydHSBOgTUnwBwNq59khgIwktK6x60Hivfbux9iNR0eHCHzOLjLMLfUMLCypBkZXMHA==}
    engines: {node: '>=12'}
    cpu: [ia32]
    os: [linux]
    requiresBuild: true
    dev: true
    optional: true

  /@esbuild/linux-ia32@0.21.5:
    resolution: {integrity: sha512-YvjXDqLRqPDl2dvRODYmmhz4rPeVKYvppfGYKSNGdyZkA01046pLWyRKKI3ax8fbJoK5QbxblURkwK/MWY18Tg==}
    engines: {node: '>=12'}
    cpu: [ia32]
    os: [linux]
    requiresBuild: true
    dev: true
    optional: true

  /@esbuild/linux-ia32@0.23.0:
    resolution: {integrity: sha512-P7O5Tkh2NbgIm2R6x1zGJJsnacDzTFcRWZyTTMgFdVit6E98LTxO+v8LCCLWRvPrjdzXHx9FEOA8oAZPyApWUA==}
    engines: {node: '>=18'}
    cpu: [ia32]
    os: [linux]
    requiresBuild: true
    optional: true

  /@esbuild/linux-loong64@0.19.12:
    resolution: {integrity: sha512-LiXdXA0s3IqRRjm6rV6XaWATScKAXjI4R4LoDlvO7+yQqFdlr1Bax62sRwkVvRIrwXxvtYEHHI4dm50jAXkuAA==}
    engines: {node: '>=12'}
    cpu: [loong64]
    os: [linux]
    requiresBuild: true
    dev: true
    optional: true

  /@esbuild/linux-loong64@0.21.5:
    resolution: {integrity: sha512-uHf1BmMG8qEvzdrzAqg2SIG/02+4/DHB6a9Kbya0XDvwDEKCoC8ZRWI5JJvNdUjtciBGFQ5PuBlpEOXQj+JQSg==}
    engines: {node: '>=12'}
    cpu: [loong64]
    os: [linux]
    requiresBuild: true
    dev: true
    optional: true

  /@esbuild/linux-loong64@0.23.0:
    resolution: {integrity: sha512-InQwepswq6urikQiIC/kkx412fqUZudBO4SYKu0N+tGhXRWUqAx+Q+341tFV6QdBifpjYgUndV1hhMq3WeJi7A==}
    engines: {node: '>=18'}
    cpu: [loong64]
    os: [linux]
    requiresBuild: true
    optional: true

  /@esbuild/linux-mips64el@0.19.12:
    resolution: {integrity: sha512-fEnAuj5VGTanfJ07ff0gOA6IPsvrVHLVb6Lyd1g2/ed67oU1eFzL0r9WL7ZzscD+/N6i3dWumGE1Un4f7Amf+w==}
    engines: {node: '>=12'}
    cpu: [mips64el]
    os: [linux]
    requiresBuild: true
    dev: true
    optional: true

  /@esbuild/linux-mips64el@0.21.5:
    resolution: {integrity: sha512-IajOmO+KJK23bj52dFSNCMsz1QP1DqM6cwLUv3W1QwyxkyIWecfafnI555fvSGqEKwjMXVLokcV5ygHW5b3Jbg==}
    engines: {node: '>=12'}
    cpu: [mips64el]
    os: [linux]
    requiresBuild: true
    dev: true
    optional: true

  /@esbuild/linux-mips64el@0.23.0:
    resolution: {integrity: sha512-J9rflLtqdYrxHv2FqXE2i1ELgNjT+JFURt/uDMoPQLcjWQA5wDKgQA4t/dTqGa88ZVECKaD0TctwsUfHbVoi4w==}
    engines: {node: '>=18'}
    cpu: [mips64el]
    os: [linux]
    requiresBuild: true
    optional: true

  /@esbuild/linux-ppc64@0.19.12:
    resolution: {integrity: sha512-nYJA2/QPimDQOh1rKWedNOe3Gfc8PabU7HT3iXWtNUbRzXS9+vgB0Fjaqr//XNbd82mCxHzik2qotuI89cfixg==}
    engines: {node: '>=12'}
    cpu: [ppc64]
    os: [linux]
    requiresBuild: true
    dev: true
    optional: true

  /@esbuild/linux-ppc64@0.21.5:
    resolution: {integrity: sha512-1hHV/Z4OEfMwpLO8rp7CvlhBDnjsC3CttJXIhBi+5Aj5r+MBvy4egg7wCbe//hSsT+RvDAG7s81tAvpL2XAE4w==}
    engines: {node: '>=12'}
    cpu: [ppc64]
    os: [linux]
    requiresBuild: true
    dev: true
    optional: true

  /@esbuild/linux-ppc64@0.23.0:
    resolution: {integrity: sha512-cShCXtEOVc5GxU0fM+dsFD10qZ5UpcQ8AM22bYj0u/yaAykWnqXJDpd77ublcX6vdDsWLuweeuSNZk4yUxZwtw==}
    engines: {node: '>=18'}
    cpu: [ppc64]
    os: [linux]
    requiresBuild: true
    optional: true

  /@esbuild/linux-riscv64@0.19.12:
    resolution: {integrity: sha512-2MueBrlPQCw5dVJJpQdUYgeqIzDQgw3QtiAHUC4RBz9FXPrskyyU3VI1hw7C0BSKB9OduwSJ79FTCqtGMWqJHg==}
    engines: {node: '>=12'}
    cpu: [riscv64]
    os: [linux]
    requiresBuild: true
    dev: true
    optional: true

  /@esbuild/linux-riscv64@0.21.5:
    resolution: {integrity: sha512-2HdXDMd9GMgTGrPWnJzP2ALSokE/0O5HhTUvWIbD3YdjME8JwvSCnNGBnTThKGEB91OZhzrJ4qIIxk/SBmyDDA==}
    engines: {node: '>=12'}
    cpu: [riscv64]
    os: [linux]
    requiresBuild: true
    dev: true
    optional: true

  /@esbuild/linux-riscv64@0.23.0:
    resolution: {integrity: sha512-HEtaN7Y5UB4tZPeQmgz/UhzoEyYftbMXrBCUjINGjh3uil+rB/QzzpMshz3cNUxqXN7Vr93zzVtpIDL99t9aRw==}
    engines: {node: '>=18'}
    cpu: [riscv64]
    os: [linux]
    requiresBuild: true
    optional: true

  /@esbuild/linux-s390x@0.19.12:
    resolution: {integrity: sha512-+Pil1Nv3Umes4m3AZKqA2anfhJiVmNCYkPchwFJNEJN5QxmTs1uzyy4TvmDrCRNT2ApwSari7ZIgrPeUx4UZDg==}
    engines: {node: '>=12'}
    cpu: [s390x]
    os: [linux]
    requiresBuild: true
    dev: true
    optional: true

  /@esbuild/linux-s390x@0.21.5:
    resolution: {integrity: sha512-zus5sxzqBJD3eXxwvjN1yQkRepANgxE9lgOW2qLnmr8ikMTphkjgXu1HR01K4FJg8h1kEEDAqDcZQtbrRnB41A==}
    engines: {node: '>=12'}
    cpu: [s390x]
    os: [linux]
    requiresBuild: true
    dev: true
    optional: true

  /@esbuild/linux-s390x@0.23.0:
    resolution: {integrity: sha512-WDi3+NVAuyjg/Wxi+o5KPqRbZY0QhI9TjrEEm+8dmpY9Xir8+HE/HNx2JoLckhKbFopW0RdO2D72w8trZOV+Wg==}
    engines: {node: '>=18'}
    cpu: [s390x]
    os: [linux]
    requiresBuild: true
    optional: true

  /@esbuild/linux-x64@0.19.12:
    resolution: {integrity: sha512-B71g1QpxfwBvNrfyJdVDexenDIt1CiDN1TIXLbhOw0KhJzE78KIFGX6OJ9MrtC0oOqMWf+0xop4qEU8JrJTwCg==}
    engines: {node: '>=12'}
    cpu: [x64]
    os: [linux]
    requiresBuild: true
    dev: true
    optional: true

  /@esbuild/linux-x64@0.21.5:
    resolution: {integrity: sha512-1rYdTpyv03iycF1+BhzrzQJCdOuAOtaqHTWJZCWvijKD2N5Xu0TtVC8/+1faWqcP9iBCWOmjmhoH94dH82BxPQ==}
    engines: {node: '>=12'}
    cpu: [x64]
    os: [linux]
    requiresBuild: true
    dev: true
    optional: true

  /@esbuild/linux-x64@0.23.0:
    resolution: {integrity: sha512-a3pMQhUEJkITgAw6e0bWA+F+vFtCciMjW/LPtoj99MhVt+Mfb6bbL9hu2wmTZgNd994qTAEw+U/r6k3qHWWaOQ==}
    engines: {node: '>=18'}
    cpu: [x64]
    os: [linux]
    requiresBuild: true
    optional: true

  /@esbuild/netbsd-x64@0.19.12:
    resolution: {integrity: sha512-3ltjQ7n1owJgFbuC61Oj++XhtzmymoCihNFgT84UAmJnxJfm4sYCiSLTXZtE00VWYpPMYc+ZQmB6xbSdVh0JWA==}
    engines: {node: '>=12'}
    cpu: [x64]
    os: [netbsd]
    requiresBuild: true
    dev: true
    optional: true

  /@esbuild/netbsd-x64@0.21.5:
    resolution: {integrity: sha512-Woi2MXzXjMULccIwMnLciyZH4nCIMpWQAs049KEeMvOcNADVxo0UBIQPfSmxB3CWKedngg7sWZdLvLczpe0tLg==}
    engines: {node: '>=12'}
    cpu: [x64]
    os: [netbsd]
    requiresBuild: true
    dev: true
    optional: true

  /@esbuild/netbsd-x64@0.23.0:
    resolution: {integrity: sha512-cRK+YDem7lFTs2Q5nEv/HHc4LnrfBCbH5+JHu6wm2eP+d8OZNoSMYgPZJq78vqQ9g+9+nMuIsAO7skzphRXHyw==}
    engines: {node: '>=18'}
    cpu: [x64]
    os: [netbsd]
    requiresBuild: true
    optional: true

  /@esbuild/openbsd-arm64@0.23.0:
    resolution: {integrity: sha512-suXjq53gERueVWu0OKxzWqk7NxiUWSUlrxoZK7usiF50C6ipColGR5qie2496iKGYNLhDZkPxBI3erbnYkU0rQ==}
    engines: {node: '>=18'}
    cpu: [arm64]
    os: [openbsd]
    requiresBuild: true
    optional: true

  /@esbuild/openbsd-x64@0.19.12:
    resolution: {integrity: sha512-RbrfTB9SWsr0kWmb9srfF+L933uMDdu9BIzdA7os2t0TXhCRjrQyCeOt6wVxr79CKD4c+p+YhCj31HBkYcXebw==}
    engines: {node: '>=12'}
    cpu: [x64]
    os: [openbsd]
    requiresBuild: true
    dev: true
    optional: true

  /@esbuild/openbsd-x64@0.21.5:
    resolution: {integrity: sha512-HLNNw99xsvx12lFBUwoT8EVCsSvRNDVxNpjZ7bPn947b8gJPzeHWyNVhFsaerc0n3TsbOINvRP2byTZ5LKezow==}
    engines: {node: '>=12'}
    cpu: [x64]
    os: [openbsd]
    requiresBuild: true
    dev: true
    optional: true

  /@esbuild/openbsd-x64@0.23.0:
    resolution: {integrity: sha512-6p3nHpby0DM/v15IFKMjAaayFhqnXV52aEmv1whZHX56pdkK+MEaLoQWj+H42ssFarP1PcomVhbsR4pkz09qBg==}
    engines: {node: '>=18'}
    cpu: [x64]
    os: [openbsd]
    requiresBuild: true
    optional: true

  /@esbuild/sunos-x64@0.19.12:
    resolution: {integrity: sha512-HKjJwRrW8uWtCQnQOz9qcU3mUZhTUQvi56Q8DPTLLB+DawoiQdjsYq+j+D3s9I8VFtDr+F9CjgXKKC4ss89IeA==}
    engines: {node: '>=12'}
    cpu: [x64]
    os: [sunos]
    requiresBuild: true
    dev: true
    optional: true

  /@esbuild/sunos-x64@0.21.5:
    resolution: {integrity: sha512-6+gjmFpfy0BHU5Tpptkuh8+uw3mnrvgs+dSPQXQOv3ekbordwnzTVEb4qnIvQcYXq6gzkyTnoZ9dZG+D4garKg==}
    engines: {node: '>=12'}
    cpu: [x64]
    os: [sunos]
    requiresBuild: true
    dev: true
    optional: true

  /@esbuild/sunos-x64@0.23.0:
    resolution: {integrity: sha512-BFelBGfrBwk6LVrmFzCq1u1dZbG4zy/Kp93w2+y83Q5UGYF1d8sCzeLI9NXjKyujjBBniQa8R8PzLFAUrSM9OA==}
    engines: {node: '>=18'}
    cpu: [x64]
    os: [sunos]
    requiresBuild: true
    optional: true

  /@esbuild/win32-arm64@0.19.12:
    resolution: {integrity: sha512-URgtR1dJnmGvX864pn1B2YUYNzjmXkuJOIqG2HdU62MVS4EHpU2946OZoTMnRUHklGtJdJZ33QfzdjGACXhn1A==}
    engines: {node: '>=12'}
    cpu: [arm64]
    os: [win32]
    requiresBuild: true
    dev: true
    optional: true

  /@esbuild/win32-arm64@0.21.5:
    resolution: {integrity: sha512-Z0gOTd75VvXqyq7nsl93zwahcTROgqvuAcYDUr+vOv8uHhNSKROyU961kgtCD1e95IqPKSQKH7tBTslnS3tA8A==}
    engines: {node: '>=12'}
    cpu: [arm64]
    os: [win32]
    requiresBuild: true
    dev: true
    optional: true

  /@esbuild/win32-arm64@0.23.0:
    resolution: {integrity: sha512-lY6AC8p4Cnb7xYHuIxQ6iYPe6MfO2CC43XXKo9nBXDb35krYt7KGhQnOkRGar5psxYkircpCqfbNDB4uJbS2jQ==}
    engines: {node: '>=18'}
    cpu: [arm64]
    os: [win32]
    requiresBuild: true
    optional: true

  /@esbuild/win32-ia32@0.19.12:
    resolution: {integrity: sha512-+ZOE6pUkMOJfmxmBZElNOx72NKpIa/HFOMGzu8fqzQJ5kgf6aTGrcJaFsNiVMH4JKpMipyK+7k0n2UXN7a8YKQ==}
    engines: {node: '>=12'}
    cpu: [ia32]
    os: [win32]
    requiresBuild: true
    dev: true
    optional: true

  /@esbuild/win32-ia32@0.21.5:
    resolution: {integrity: sha512-SWXFF1CL2RVNMaVs+BBClwtfZSvDgtL//G/smwAc5oVK/UPu2Gu9tIaRgFmYFFKrmg3SyAjSrElf0TiJ1v8fYA==}
    engines: {node: '>=12'}
    cpu: [ia32]
    os: [win32]
    requiresBuild: true
    dev: true
    optional: true

  /@esbuild/win32-ia32@0.23.0:
    resolution: {integrity: sha512-7L1bHlOTcO4ByvI7OXVI5pNN6HSu6pUQq9yodga8izeuB1KcT2UkHaH6118QJwopExPn0rMHIseCTx1CRo/uNA==}
    engines: {node: '>=18'}
    cpu: [ia32]
    os: [win32]
    requiresBuild: true
    optional: true

  /@esbuild/win32-x64@0.19.12:
    resolution: {integrity: sha512-T1QyPSDCyMXaO3pzBkF96E8xMkiRYbUEZADd29SyPGabqxMViNoii+NcK7eWJAEoU6RZyEm5lVSIjTmcdoB9HA==}
    engines: {node: '>=12'}
    cpu: [x64]
    os: [win32]
    requiresBuild: true
    dev: true
    optional: true

  /@esbuild/win32-x64@0.21.5:
    resolution: {integrity: sha512-tQd/1efJuzPC6rCFwEvLtci/xNFcTZknmXs98FYDfGE4wP9ClFV98nyKrzJKVPMhdDnjzLhdUyMX4PsQAPjwIw==}
    engines: {node: '>=12'}
    cpu: [x64]
    os: [win32]
    requiresBuild: true
    dev: true
    optional: true

  /@esbuild/win32-x64@0.23.0:
    resolution: {integrity: sha512-Arm+WgUFLUATuoxCJcahGuk6Yj9Pzxd6l11Zb/2aAuv5kWWvvfhLFo2fni4uSK5vzlUdCGZ/BdV5tH8klj8p8g==}
    engines: {node: '>=18'}
    cpu: [x64]
    os: [win32]
    requiresBuild: true
    optional: true

  /@eslint-community/eslint-utils@4.4.0(eslint@8.57.0):
    resolution: {integrity: sha512-1/sA4dwrzBAyeUoQ6oxahHKmrZvsnLCg4RfxW3ZFGGmQkSNQPFNLV9CUEFQP1x9EYXHTo5p6xdhZM1Ne9p/AfA==}
    engines: {node: ^12.22.0 || ^14.17.0 || >=16.0.0}
    peerDependencies:
      eslint: ^6.0.0 || ^7.0.0 || >=8.0.0
    dependencies:
      eslint: 8.57.0
      eslint-visitor-keys: 3.4.3

  /@eslint-community/regexpp@4.11.0:
    resolution: {integrity: sha512-G/M/tIiMrTAxEWRfLfQJMmGNX28IxBg4PBz8XqQhqUHLFI6TL2htpIB1iQCj144V5ee/JaKyT9/WZ0MGZWfA7A==}
    engines: {node: ^12.0.0 || ^14.0.0 || >=16.0.0}

  /@eslint/eslintrc@2.1.4:
    resolution: {integrity: sha512-269Z39MS6wVJtsoUl10L60WdkhJVdPG24Q4eZTH3nnF6lpvSShEK3wQjDX9JRWAUPvPh7COouPpU9IrqaZFvtQ==}
    engines: {node: ^12.22.0 || ^14.17.0 || >=16.0.0}
    dependencies:
      ajv: 6.12.6
      debug: 4.3.6
      espree: 9.6.1
      globals: 13.24.0
      ignore: 5.3.1
      import-fresh: 3.3.0
      js-yaml: 4.1.0
      minimatch: 3.1.2
      strip-json-comments: 3.1.1
    transitivePeerDependencies:
      - supports-color

  /@eslint/js@8.57.0:
    resolution: {integrity: sha512-Ys+3g2TaW7gADOJzPt83SJtCDhMjndcDMFVQ/Tj9iA1BfJzFKD9mAUXT3OenpuPHbI6P/myECxRJrofUsDx/5g==}
    engines: {node: ^12.22.0 || ^14.17.0 || >=16.0.0}

  /@gez/core@0.0.15-alpha.43:
    resolution: {integrity: sha512-ohI2WBRoEXjEjJUjBwBbv/UANhm0YXpE2z2X+EeNk2n6yWqzDRZbGpz7a9RXphZabzZfx8T4htVnE15gg/kLwQ==}
    engines: {node: '>=20.13'}
    hasBin: true
    dependencies:
      fflate: 0.8.2
      find: 0.3.0
      serve-static: 1.15.0
      symlink-dir: 6.0.2
      tsx: 4.19.0
      write: 2.0.0
    transitivePeerDependencies:
      - supports-color
    dev: true

  /@gez/lint@0.0.15-alpha.43(eslint@8.57.0)(postcss@8.4.47)(stylelint@16.5.0)(typescript@5.4.5):
    resolution: {integrity: sha512-qI+YXMm7YvyFda9AYE8wdCvwzhg+luOeAojyZVQMUjEEVNLTv9L5S8BHIUK3G9H0mrX1Lckt7tnlw5tljcjsLA==}
    peerDependencies:
      eslint: '>=8.57.0'
      stylelint: '>=16.5.0'
    dependencies:
      '@typescript-eslint/eslint-plugin': 6.21.0(@typescript-eslint/parser@6.21.0)(eslint@8.57.0)(typescript@5.4.5)
      '@typescript-eslint/parser': 6.21.0(eslint@8.57.0)(typescript@5.4.5)
      eslint: 8.57.0
      eslint-config-prettier: 9.1.0(eslint@8.57.0)
      eslint-config-standard: 17.1.0(eslint-plugin-import@2.29.1)(eslint-plugin-n@16.6.2)(eslint-plugin-promise@6.6.0)(eslint@8.57.0)
      eslint-config-standard-with-typescript: 43.0.1(@typescript-eslint/eslint-plugin@6.21.0)(eslint-plugin-import@2.29.1)(eslint-plugin-n@16.6.2)(eslint-plugin-promise@6.6.0)(eslint@8.57.0)(typescript@5.4.5)
      eslint-import-resolver-custom-alias: 1.3.2(eslint-plugin-import@2.29.1)
      eslint-import-resolver-typescript: 3.6.1(@typescript-eslint/parser@6.21.0)(eslint-plugin-import@2.29.1)(eslint@8.57.0)
      eslint-plugin-import: 2.29.1(@typescript-eslint/parser@6.21.0)(eslint-import-resolver-typescript@3.6.1)(eslint@8.57.0)
      eslint-plugin-n: 16.6.2(eslint@8.57.0)
      eslint-plugin-prettier: 5.2.1(eslint-config-prettier@9.1.0)(eslint@8.57.0)(prettier@3.3.3)
      eslint-plugin-promise: 6.6.0(eslint@8.57.0)
      eslint-plugin-simple-import-sort: 12.1.1(eslint@8.57.0)
      eslint-plugin-vue: 9.27.0(eslint@8.57.0)
      postcss-html: 1.7.0
      prettier: 3.3.3
      stylelint: 16.5.0(typescript@5.4.5)
      stylelint-config-html: 1.1.0(postcss-html@1.7.0)(stylelint@16.5.0)
      stylelint-config-recess-order: 5.0.1(stylelint@16.5.0)
      stylelint-config-recommended-less: 3.0.1(postcss@8.4.47)(stylelint@16.5.0)
      stylelint-config-recommended-vue: 1.5.0(postcss-html@1.7.0)(stylelint@16.5.0)
      stylelint-config-standard: 36.0.1(stylelint@16.5.0)
      stylelint-order: 6.0.4(stylelint@16.5.0)
      vue-eslint-parser: 9.4.3(eslint@8.57.0)
    transitivePeerDependencies:
      - '@types/eslint'
      - eslint-import-resolver-node
      - eslint-import-resolver-webpack
      - postcss
      - supports-color
      - typescript
    dev: true

  /@gez/lint@0.0.9(eslint@8.57.0)(postcss@8.4.47)(stylelint@16.5.0)(typescript@5.4.5):
    resolution: {integrity: sha512-UFYdKu576nEqJLmN1d2ectmgDqSkzZ7yDbkRhxQrp+755+wv39WJxk9KxkQsBe/1dxXDGYtbNP19nIGYbzcGzg==}
    peerDependencies:
      eslint: '>=8.57.0'
      stylelint: '>=16.5.0'
    dependencies:
      '@typescript-eslint/eslint-plugin': 6.21.0(@typescript-eslint/parser@6.21.0)(eslint@8.57.0)(typescript@5.4.5)
      '@typescript-eslint/parser': 6.21.0(eslint@8.57.0)(typescript@5.4.5)
      eslint: 8.57.0
      eslint-config-prettier: 9.1.0(eslint@8.57.0)
      eslint-config-standard: 17.1.0(eslint-plugin-import@2.29.1)(eslint-plugin-n@16.6.2)(eslint-plugin-promise@6.6.0)(eslint@8.57.0)
      eslint-config-standard-with-typescript: 43.0.1(@typescript-eslint/eslint-plugin@6.21.0)(eslint-plugin-import@2.29.1)(eslint-plugin-n@16.6.2)(eslint-plugin-promise@6.6.0)(eslint@8.57.0)(typescript@5.4.5)
      eslint-import-resolver-custom-alias: 1.3.2(eslint-plugin-import@2.29.1)
      eslint-import-resolver-typescript: 3.6.1(@typescript-eslint/parser@6.21.0)(eslint-plugin-import@2.29.1)(eslint@8.57.0)
      eslint-plugin-import: 2.29.1(@typescript-eslint/parser@6.21.0)(eslint-import-resolver-typescript@3.6.1)(eslint@8.57.0)
      eslint-plugin-n: 16.6.2(eslint@8.57.0)
      eslint-plugin-prettier: 5.2.1(eslint-config-prettier@9.1.0)(eslint@8.57.0)(prettier@3.3.3)
      eslint-plugin-promise: 6.6.0(eslint@8.57.0)
      eslint-plugin-simple-import-sort: 12.1.1(eslint@8.57.0)
      eslint-plugin-vue: 9.27.0(eslint@8.57.0)
      postcss-html: 1.7.0
      prettier: 3.3.3
      stylelint: 16.5.0(typescript@5.4.5)
      stylelint-config-html: 1.1.0(postcss-html@1.7.0)(stylelint@16.5.0)
      stylelint-config-recess-order: 5.0.1(stylelint@16.5.0)
      stylelint-config-recommended-less: 3.0.1(postcss@8.4.47)(stylelint@16.5.0)
      stylelint-config-recommended-vue: 1.5.0(postcss-html@1.7.0)(stylelint@16.5.0)
      stylelint-config-standard: 36.0.1(stylelint@16.5.0)
      stylelint-order: 6.0.4(stylelint@16.5.0)
      vue-eslint-parser: 9.4.3(eslint@8.57.0)
    transitivePeerDependencies:
      - '@types/eslint'
      - eslint-import-resolver-node
      - eslint-import-resolver-webpack
      - postcss
      - supports-color
      - typescript
    dev: true

  /@gez/vue2-loader@1.0.1(css-loader@7.1.2)(prettier@3.3.3)(webpack@5.93.0):
    resolution: {integrity: sha512-Pu2Gseq0WCKx2nWwLVJtof8J0oHBfcBL+ZSbUOFH7Dsd5AchhpEqUFcMEy+8MUY7DLlk8C2GeFm0OUyQCdE2fw==}
    peerDependencies:
      cache-loader: '*'
      css-loader: '*'
      prettier: '*'
      vue-template-compiler: '*'
      webpack: ^3.0.0 || ^4.1.0 || ^5.0.0-0
    peerDependenciesMeta:
      cache-loader:
        optional: true
      prettier:
        optional: true
      vue-template-compiler:
        optional: true
    dependencies:
      '@vue/component-compiler-utils': 3.3.0
      css-loader: 7.1.2(webpack@5.93.0)
      hash-sum: 1.0.2
      loader-utils: 1.4.2
      prettier: 3.3.3
      vue-hot-reload-api: 2.3.4
      vue-style-loader: 4.1.3
      webpack: 5.93.0
    transitivePeerDependencies:
      - arc-templates
      - atpl
      - babel-core
      - bracket-template
      - coffee-script
      - dot
      - dust
      - dustjs-helpers
      - dustjs-linkedin
      - eco
      - ect
      - ejs
      - haml-coffee
      - hamlet
      - hamljs
      - handlebars
      - hogan.js
      - htmling
      - jade
      - jazz
      - jqtpl
      - just
      - liquid-node
      - liquor
      - lodash
      - marko
      - mote
      - mustache
      - nunjucks
      - plates
      - pug
      - qejs
      - ractive
      - razor-tmpl
      - react
      - react-dom
      - slm
      - squirrelly
      - swig
      - swig-templates
      - teacup
      - templayed
      - then-jade
      - then-pug
      - tinyliquid
      - toffee
      - twig
      - twing
      - underscore
      - vash
      - velocityjs
      - walrus
      - whiskers
    dev: false

  /@humanwhocodes/config-array@0.11.14:
    resolution: {integrity: sha512-3T8LkOmg45BV5FICb15QQMsyUSWrQ8AygVfC7ZG32zOalnqrilm018ZVCw0eapXux8FtA33q8PSRSstjee3jSg==}
    engines: {node: '>=10.10.0'}
    deprecated: Use @eslint/config-array instead
    dependencies:
      '@humanwhocodes/object-schema': 2.0.3
      debug: 4.3.6
      minimatch: 3.1.2
    transitivePeerDependencies:
      - supports-color

  /@humanwhocodes/module-importer@1.0.1:
    resolution: {integrity: sha512-bxveV4V8v5Yb4ncFTT3rPSgZBOpCkjfK0y4oVVVJwIuDVBRMDXrPyXRL988i5ap9m9bnyEEjWfm5WkBmtffLfA==}
    engines: {node: '>=12.22'}

  /@humanwhocodes/object-schema@2.0.3:
    resolution: {integrity: sha512-93zYdMES/c1D69yZiKDBj0V24vqNzB/koF26KPaagAfd3P/4gUlh3Dys5ogAK+Exi9QyzlD8x/08Zt7wIKcDcA==}
    deprecated: Use @eslint/object-schema instead

  /@istanbuljs/schema@0.1.3:
    resolution: {integrity: sha512-ZXRY4jNvVgSVQ8DL3LTcakaAtXwTVUxE81hslsyD2AtoXW/wVob10HkOJ1X/pAlcI7D+2YoZKg5do8G/w6RYgA==}
    engines: {node: '>=8'}
    dev: true

  /@jest/schemas@29.6.3:
    resolution: {integrity: sha512-mo5j5X+jIZmJQveBKeS/clAueipV7KgiX1vMgCxam1RNYiqE1w62n0/tJJnHtjW8ZHcQco5gY85jA3mi0L+nSA==}
    engines: {node: ^14.15.0 || ^16.10.0 || >=18.0.0}
    dependencies:
      '@sinclair/typebox': 0.27.8
    dev: true

  /@jridgewell/gen-mapping@0.3.5:
    resolution: {integrity: sha512-IzL8ZoEDIBRWEzlCcRhOaCupYyN5gdIK+Q6fbFdPDg6HqX6jpkItn7DFIpW9LQzXG6Df9sA7+OKnq0qlz/GaQg==}
    engines: {node: '>=6.0.0'}
    dependencies:
      '@jridgewell/set-array': 1.2.1
      '@jridgewell/sourcemap-codec': 1.5.0
      '@jridgewell/trace-mapping': 0.3.25

  /@jridgewell/resolve-uri@3.1.2:
    resolution: {integrity: sha512-bRISgCIjP20/tbWSPWMEi54QVPRZExkuD9lJL+UIxUKtwVJA8wW1Trb1jMs1RFXo1CBTNZ/5hpC9QvmKWdopKw==}
    engines: {node: '>=6.0.0'}

  /@jridgewell/set-array@1.2.1:
    resolution: {integrity: sha512-R8gLRTZeyp03ymzP/6Lil/28tGeGEzhx1q2k703KGWRAI1VdvPIXdG70VJc2pAMw3NA6JKL5hhFu1sJX0Mnn/A==}
    engines: {node: '>=6.0.0'}

  /@jridgewell/source-map@0.3.6:
    resolution: {integrity: sha512-1ZJTZebgqllO79ue2bm3rIGud/bOe0pP5BjSRCRxxYkEZS8STV7zN84UBbiYu7jy+eCKSnVIUgoWWE/tt+shMQ==}
    dependencies:
      '@jridgewell/gen-mapping': 0.3.5
      '@jridgewell/trace-mapping': 0.3.25

  /@jridgewell/sourcemap-codec@1.5.0:
    resolution: {integrity: sha512-gv3ZRaISU3fjPAgNsriBRqGWQL6quFx04YMPW/zD8XMLsU32mhCCbfbO6KZFLjvYpCZ8zyDEgqsgf+PwPaM7GQ==}

  /@jridgewell/trace-mapping@0.3.25:
    resolution: {integrity: sha512-vNk6aEwybGtawWmy/PzwnGDOjCkLWSD2wqvjGGAgOAwCGWySYXfYoxt00IJkTF+8Lb57DwOb3Aa0o9CApepiYQ==}
    dependencies:
      '@jridgewell/resolve-uri': 3.1.2
      '@jridgewell/sourcemap-codec': 1.5.0

  /@jsonjoy.com/base64@1.1.2(tslib@2.6.3):
    resolution: {integrity: sha512-q6XAnWQDIMA3+FTiOYajoYqySkO+JSat0ytXGSuRdq9uXE7o92gzuQwQM14xaCRlBLGq3v5miDGC4vkVTn54xA==}
    engines: {node: '>=10.0'}
    peerDependencies:
      tslib: '2'
    dependencies:
      tslib: 2.6.3
    dev: false

  /@jsonjoy.com/json-pack@1.1.0(tslib@2.6.3):
    resolution: {integrity: sha512-zlQONA+msXPPwHWZMKFVS78ewFczIll5lXiVPwFPCZUsrOKdxc2AvxU1HoNBmMRhqDZUR9HkC3UOm+6pME6Xsg==}
    engines: {node: '>=10.0'}
    peerDependencies:
      tslib: '2'
    dependencies:
      '@jsonjoy.com/base64': 1.1.2(tslib@2.6.3)
      '@jsonjoy.com/util': 1.3.0(tslib@2.6.3)
      hyperdyperid: 1.2.0
      thingies: 1.21.0(tslib@2.6.3)
      tslib: 2.6.3
    dev: false

  /@jsonjoy.com/util@1.3.0(tslib@2.6.3):
    resolution: {integrity: sha512-Cebt4Vk7k1xHy87kHY7KSPLT77A7Ev7IfOblyLZhtYEhrdQ6fX4EoLq3xOQ3O/DRMEh2ok5nyC180E+ABS8Wmw==}
    engines: {node: '>=10.0'}
    peerDependencies:
      tslib: '2'
    dependencies:
      tslib: 2.6.3
    dev: false

  /@module-federation/runtime-tools@0.5.1:
    resolution: {integrity: sha512-nfBedkoZ3/SWyO0hnmaxuz0R0iGPSikHZOAZ0N/dVSQaIzlffUo35B5nlC2wgWIc0JdMZfkwkjZRrnuuDIJbzg==}
    dependencies:
      '@module-federation/runtime': 0.5.1
      '@module-federation/webpack-bundler-runtime': 0.5.1
    dev: false

  /@module-federation/runtime@0.5.1:
    resolution: {integrity: sha512-xgiMUWwGLWDrvZc9JibuEbXIbhXg6z2oUkemogSvQ4LKvrl/n0kbqP1Blk669mXzyWbqtSp6PpvNdwaE1aN5xQ==}
    dependencies:
      '@module-federation/sdk': 0.5.1
    dev: false

  /@module-federation/sdk@0.5.1:
    resolution: {integrity: sha512-exvchtjNURJJkpqjQ3/opdbfeT2wPKvrbnGnyRkrwW5o3FH1LaST1tkiNviT6OXTexGaVc2DahbdniQHVtQ7pA==}
    dev: false

  /@module-federation/webpack-bundler-runtime@0.5.1:
    resolution: {integrity: sha512-mMhRFH0k2VjwHt3Jol9JkUsmI/4XlrAoBG3E0o7HoyoPYv1UFOWyqAflfANcUPgbYpvqmyLzDcO+3IT36LXnrA==}
    dependencies:
      '@module-federation/runtime': 0.5.1
      '@module-federation/sdk': 0.5.1
    dev: false

  /@nodelib/fs.scandir@2.1.5:
    resolution: {integrity: sha512-vq24Bq3ym5HEQm2NKCr3yXDwjc7vTsEThRDnkp2DK9p1uqLR+DHurm/NOTo0KG7HYHU7eppKZj3MyqYuMBf62g==}
    engines: {node: '>= 8'}
    dependencies:
      '@nodelib/fs.stat': 2.0.5
      run-parallel: 1.2.0

  /@nodelib/fs.stat@2.0.5:
    resolution: {integrity: sha512-RkhPPp2zrqDAQA/2jNhnztcPAlv64XdhIp7a7454A5ovI7Bukxgt7MX7udwAu3zg1DcpPU0rz3VV1SeaqvY4+A==}
    engines: {node: '>= 8'}

  /@nodelib/fs.walk@1.2.8:
    resolution: {integrity: sha512-oGB+UxlgWcgQkgwo8GcEGwemoTFt3FIO9ababBmaGwXIoBKZ+GTy0pP185beGg7Llih/NSHSV2XAs1lnznocSg==}
    engines: {node: '>= 8'}
    dependencies:
      '@nodelib/fs.scandir': 2.1.5
      fastq: 1.17.1

  /@pkgr/core@0.1.1:
    resolution: {integrity: sha512-cq8o4cWH0ibXh9VGi5P20Tu9XF/0fFXl9EUinr9QfTM7a7p0oTA4iJRCQWppXR1Pg8dSM0UCItCkPwsk9qWWYA==}
    engines: {node: ^12.20.0 || ^14.18.0 || >=16.0.0}

  /@rollup/plugin-alias@5.1.0(rollup@3.29.4):
    resolution: {integrity: sha512-lpA3RZ9PdIG7qqhEfv79tBffNaoDuukFDrmhLqg9ifv99u/ehn+lOg30x2zmhf8AQqQUZaMk/B9fZraQ6/acDQ==}
    engines: {node: '>=14.0.0'}
    peerDependencies:
      rollup: ^1.20.0||^2.0.0||^3.0.0||^4.0.0
    peerDependenciesMeta:
      rollup:
        optional: true
    dependencies:
      rollup: 3.29.4
      slash: 4.0.0
    dev: true

  /@rollup/plugin-commonjs@25.0.8(rollup@3.29.4):
    resolution: {integrity: sha512-ZEZWTK5n6Qde0to4vS9Mr5x/0UZoqCxPVR9KRUjU4kA2sO7GEUn1fop0DAwpO6z0Nw/kJON9bDmSxdWxO/TT1A==}
    engines: {node: '>=14.0.0'}
    peerDependencies:
      rollup: ^2.68.0||^3.0.0||^4.0.0
    peerDependenciesMeta:
      rollup:
        optional: true
    dependencies:
      '@rollup/pluginutils': 5.1.0(rollup@3.29.4)
      commondir: 1.0.1
      estree-walker: 2.0.2
      glob: 8.1.0
      is-reference: 1.2.1
      magic-string: 0.30.11
      rollup: 3.29.4
    dev: true

  /@rollup/plugin-json@6.1.0(rollup@3.29.4):
    resolution: {integrity: sha512-EGI2te5ENk1coGeADSIwZ7G2Q8CJS2sF120T7jLw4xFw9n7wIOXHo+kIYRAoVpJAN+kmqZSoO3Fp4JtoNF4ReA==}
    engines: {node: '>=14.0.0'}
    peerDependencies:
      rollup: ^1.20.0||^2.0.0||^3.0.0||^4.0.0
    peerDependenciesMeta:
      rollup:
        optional: true
    dependencies:
      '@rollup/pluginutils': 5.1.0(rollup@3.29.4)
      rollup: 3.29.4
    dev: true

  /@rollup/plugin-node-resolve@15.2.3(rollup@3.29.4):
    resolution: {integrity: sha512-j/lym8nf5E21LwBT4Df1VD6hRO2L2iwUeUmP7litikRsVp1H6NWx20NEp0Y7su+7XGc476GnXXc4kFeZNGmaSQ==}
    engines: {node: '>=14.0.0'}
    peerDependencies:
      rollup: ^2.78.0||^3.0.0||^4.0.0
    peerDependenciesMeta:
      rollup:
        optional: true
    dependencies:
      '@rollup/pluginutils': 5.1.0(rollup@3.29.4)
      '@types/resolve': 1.20.2
      deepmerge: 4.3.1
      is-builtin-module: 3.2.1
      is-module: 1.0.0
      resolve: 1.22.8
      rollup: 3.29.4
    dev: true

  /@rollup/plugin-replace@5.0.7(rollup@3.29.4):
    resolution: {integrity: sha512-PqxSfuorkHz/SPpyngLyg5GCEkOcee9M1bkxiVDr41Pd61mqP1PLOoDPbpl44SB2mQGKwV/In74gqQmGITOhEQ==}
    engines: {node: '>=14.0.0'}
    peerDependencies:
      rollup: ^1.20.0||^2.0.0||^3.0.0||^4.0.0
    peerDependenciesMeta:
      rollup:
        optional: true
    dependencies:
      '@rollup/pluginutils': 5.1.0(rollup@3.29.4)
      magic-string: 0.30.11
      rollup: 3.29.4
    dev: true

  /@rollup/pluginutils@5.1.0(rollup@3.29.4):
    resolution: {integrity: sha512-XTIWOPPcpvyKI6L1NHo0lFlCyznUEyPmPY1mc3KpPVDYulHSTvyeLNVW00QTLIAFNhR3kYnJTQHeGqU4M3n09g==}
    engines: {node: '>=14.0.0'}
    peerDependencies:
      rollup: ^1.20.0||^2.0.0||^3.0.0||^4.0.0
    peerDependenciesMeta:
      rollup:
        optional: true
    dependencies:
      '@types/estree': 1.0.5
      estree-walker: 2.0.2
      picomatch: 2.3.1
      rollup: 3.29.4
    dev: true

  /@rollup/rollup-android-arm-eabi@4.20.0:
    resolution: {integrity: sha512-TSpWzflCc4VGAUJZlPpgAJE1+V60MePDQnBd7PPkpuEmOy8i87aL6tinFGKBFKuEDikYpig72QzdT3QPYIi+oA==}
    cpu: [arm]
    os: [android]
    requiresBuild: true
    dev: true
    optional: true

  /@rollup/rollup-android-arm64@4.20.0:
    resolution: {integrity: sha512-u00Ro/nok7oGzVuh/FMYfNoGqxU5CPWz1mxV85S2w9LxHR8OoMQBuSk+3BKVIDYgkpeOET5yXkx90OYFc+ytpQ==}
    cpu: [arm64]
    os: [android]
    requiresBuild: true
    dev: true
    optional: true

  /@rollup/rollup-darwin-arm64@4.20.0:
    resolution: {integrity: sha512-uFVfvzvsdGtlSLuL0ZlvPJvl6ZmrH4CBwLGEFPe7hUmf7htGAN+aXo43R/V6LATyxlKVC/m6UsLb7jbG+LG39Q==}
    cpu: [arm64]
    os: [darwin]
    requiresBuild: true
    dev: true
    optional: true

  /@rollup/rollup-darwin-x64@4.20.0:
    resolution: {integrity: sha512-xbrMDdlev53vNXexEa6l0LffojxhqDTBeL+VUxuuIXys4x6xyvbKq5XqTXBCEUA8ty8iEJblHvFaWRJTk/icAQ==}
    cpu: [x64]
    os: [darwin]
    requiresBuild: true
    dev: true
    optional: true

  /@rollup/rollup-linux-arm-gnueabihf@4.20.0:
    resolution: {integrity: sha512-jMYvxZwGmoHFBTbr12Xc6wOdc2xA5tF5F2q6t7Rcfab68TT0n+r7dgawD4qhPEvasDsVpQi+MgDzj2faOLsZjA==}
    cpu: [arm]
    os: [linux]
    requiresBuild: true
    dev: true
    optional: true

  /@rollup/rollup-linux-arm-musleabihf@4.20.0:
    resolution: {integrity: sha512-1asSTl4HKuIHIB1GcdFHNNZhxAYEdqML/MW4QmPS4G0ivbEcBr1JKlFLKsIRqjSwOBkdItn3/ZDlyvZ/N6KPlw==}
    cpu: [arm]
    os: [linux]
    requiresBuild: true
    dev: true
    optional: true

  /@rollup/rollup-linux-arm64-gnu@4.20.0:
    resolution: {integrity: sha512-COBb8Bkx56KldOYJfMf6wKeYJrtJ9vEgBRAOkfw6Ens0tnmzPqvlpjZiLgkhg6cA3DGzCmLmmd319pmHvKWWlQ==}
    cpu: [arm64]
    os: [linux]
    requiresBuild: true
    dev: true
    optional: true

  /@rollup/rollup-linux-arm64-musl@4.20.0:
    resolution: {integrity: sha512-+it+mBSyMslVQa8wSPvBx53fYuZK/oLTu5RJoXogjk6x7Q7sz1GNRsXWjn6SwyJm8E/oMjNVwPhmNdIjwP135Q==}
    cpu: [arm64]
    os: [linux]
    requiresBuild: true
    dev: true
    optional: true

  /@rollup/rollup-linux-powerpc64le-gnu@4.20.0:
    resolution: {integrity: sha512-yAMvqhPfGKsAxHN8I4+jE0CpLWD8cv4z7CK7BMmhjDuz606Q2tFKkWRY8bHR9JQXYcoLfopo5TTqzxgPUjUMfw==}
    cpu: [ppc64]
    os: [linux]
    requiresBuild: true
    dev: true
    optional: true

  /@rollup/rollup-linux-riscv64-gnu@4.20.0:
    resolution: {integrity: sha512-qmuxFpfmi/2SUkAw95TtNq/w/I7Gpjurx609OOOV7U4vhvUhBcftcmXwl3rqAek+ADBwSjIC4IVNLiszoj3dPA==}
    cpu: [riscv64]
    os: [linux]
    requiresBuild: true
    dev: true
    optional: true

  /@rollup/rollup-linux-s390x-gnu@4.20.0:
    resolution: {integrity: sha512-I0BtGXddHSHjV1mqTNkgUZLnS3WtsqebAXv11D5BZE/gfw5KoyXSAXVqyJximQXNvNzUo4GKlCK/dIwXlz+jlg==}
    cpu: [s390x]
    os: [linux]
    requiresBuild: true
    dev: true
    optional: true

  /@rollup/rollup-linux-x64-gnu@4.20.0:
    resolution: {integrity: sha512-y+eoL2I3iphUg9tN9GB6ku1FA8kOfmF4oUEWhztDJ4KXJy1agk/9+pejOuZkNFhRwHAOxMsBPLbXPd6mJiCwew==}
    cpu: [x64]
    os: [linux]
    requiresBuild: true
    dev: true
    optional: true

  /@rollup/rollup-linux-x64-musl@4.20.0:
    resolution: {integrity: sha512-hM3nhW40kBNYUkZb/r9k2FKK+/MnKglX7UYd4ZUy5DJs8/sMsIbqWK2piZtVGE3kcXVNj3B2IrUYROJMMCikNg==}
    cpu: [x64]
    os: [linux]
    requiresBuild: true
    dev: true
    optional: true

  /@rollup/rollup-win32-arm64-msvc@4.20.0:
    resolution: {integrity: sha512-psegMvP+Ik/Bg7QRJbv8w8PAytPA7Uo8fpFjXyCRHWm6Nt42L+JtoqH8eDQ5hRP7/XW2UiIriy1Z46jf0Oa1kA==}
    cpu: [arm64]
    os: [win32]
    requiresBuild: true
    dev: true
    optional: true

  /@rollup/rollup-win32-ia32-msvc@4.20.0:
    resolution: {integrity: sha512-GabekH3w4lgAJpVxkk7hUzUf2hICSQO0a/BLFA11/RMxQT92MabKAqyubzDZmMOC/hcJNlc+rrypzNzYl4Dx7A==}
    cpu: [ia32]
    os: [win32]
    requiresBuild: true
    dev: true
    optional: true

  /@rollup/rollup-win32-x64-msvc@4.20.0:
    resolution: {integrity: sha512-aJ1EJSuTdGnM6qbVC4B5DSmozPTqIag9fSzXRNNo+humQLG89XpPgdt16Ia56ORD7s+H8Pmyx44uczDQ0yDzpg==}
    cpu: [x64]
    os: [win32]
    requiresBuild: true
    dev: true
    optional: true

  /@rspack/binding-darwin-arm64@1.0.11:
    resolution: {integrity: sha512-Kjx36rcUWz11uQjGRzktagiYcdFBo4j9xTiUH+KAm+vkXfyki+B8HgNOifmM/nxDbwBfjXbkKOqDSJu9fcZodQ==}
    cpu: [arm64]
    os: [darwin]
    requiresBuild: true
    dev: false
    optional: true

  /@rspack/binding-darwin-x64@1.0.11:
    resolution: {integrity: sha512-I7Rs7H972U3wGvR2nutb9YAtxlfJVgQ0xvxZbrgiOUFuzGZdKJeIhzjoLxbCPko2syMdHAKrlz0A4r2skSLiVQ==}
    cpu: [x64]
    os: [darwin]
    requiresBuild: true
    dev: false
    optional: true

  /@rspack/binding-linux-arm64-gnu@1.0.11:
    resolution: {integrity: sha512-Rpwklue7JYB3CuoSDiN+kWnoPIkm8su/LgbRpIS/W6KTtRNHjSoqrWsBhWTdeUQintDw3N2yzax6sI5/bOiO8A==}
    cpu: [arm64]
    os: [linux]
    requiresBuild: true
    dev: false
    optional: true

  /@rspack/binding-linux-arm64-musl@1.0.11:
    resolution: {integrity: sha512-FXm/Pf3lDmVKI+0llc/L08bPyJ5GIth3lJbTD0ZzGBjoUJoRFJW1ZSAAomBsl5HmjWxiky3WRV7Xc+gHMCvLwA==}
    cpu: [arm64]
    os: [linux]
    requiresBuild: true
    dev: false
    optional: true

  /@rspack/binding-linux-x64-gnu@1.0.11:
    resolution: {integrity: sha512-GDENmBO5bCQ+9NTZBiXcwd+NcdukShkH4z7Ye3gK3P1FCnDGAjwF8v0OzAI1ooRIhZqdvPvdOIkFFwfjQG2NyQ==}
    cpu: [x64]
    os: [linux]
    requiresBuild: true
    dev: false
    optional: true

  /@rspack/binding-linux-x64-musl@1.0.11:
    resolution: {integrity: sha512-iI6/WhvdyHK6awfDtDQswtH/mrGWvUyqAZ12aA9hKDOdcXD4LQt/ZQU4teHY3/+0D1qS9Vj1BjeVMqQ3FIu8gw==}
    cpu: [x64]
    os: [linux]
    requiresBuild: true
    dev: false
    optional: true

  /@rspack/binding-win32-arm64-msvc@1.0.11:
    resolution: {integrity: sha512-g6q0NU3FBJGyUZ+6RFTwmGsdhhtDMweLK2q+DqR0Xp6dwHbuwmMVxrhXLDsVBK6g5h7oEuOaiMfzurQPQsu+uA==}
    cpu: [arm64]
    os: [win32]
    requiresBuild: true
    dev: false
    optional: true

  /@rspack/binding-win32-ia32-msvc@1.0.11:
    resolution: {integrity: sha512-OzWQY1/IyxhpFprcIdU7obwWszMteSWnljPq2i/sHsmeoJfFy0arWtH0Di/riU5pDoyBHR70ffnDGDkfv5ckjA==}
    cpu: [ia32]
    os: [win32]
    requiresBuild: true
    dev: false
    optional: true

  /@rspack/binding-win32-x64-msvc@1.0.11:
    resolution: {integrity: sha512-r4giYIe53S8f246TV5Y6y71HjjsbpXALSm4Pbmr4yhwycqUApW46EsgBqOYAPaIht1T+PkJQLjyMjHp4uHSuEA==}
    cpu: [x64]
    os: [win32]
    requiresBuild: true
    dev: false
    optional: true

  /@rspack/binding@1.0.11:
    resolution: {integrity: sha512-b7tD9qTjHLqCkrW2AG85ofjL8M+Tk48qtWE7UpOQsZBDxF+ONWIiZ07gp4VE8nS96VNpBgL+GSqI/K8cmaZabA==}
    optionalDependencies:
      '@rspack/binding-darwin-arm64': 1.0.11
      '@rspack/binding-darwin-x64': 1.0.11
      '@rspack/binding-linux-arm64-gnu': 1.0.11
      '@rspack/binding-linux-arm64-musl': 1.0.11
      '@rspack/binding-linux-x64-gnu': 1.0.11
      '@rspack/binding-linux-x64-musl': 1.0.11
      '@rspack/binding-win32-arm64-msvc': 1.0.11
      '@rspack/binding-win32-ia32-msvc': 1.0.11
      '@rspack/binding-win32-x64-msvc': 1.0.11
    dev: false

  /@rspack/core@1.0.11:
    resolution: {integrity: sha512-DpBPc7kDNogjXU2m+wVbdarEY366kTrZlDHxynuBY0snpB9j03vj+R/j3VfzTL84j5fqOMTb3tcu91DlVVp3UQ==}
    engines: {node: '>=16.0.0'}
    peerDependencies:
      '@swc/helpers': '>=0.5.1'
    peerDependenciesMeta:
      '@swc/helpers':
        optional: true
    dependencies:
      '@module-federation/runtime-tools': 0.5.1
      '@rspack/binding': 1.0.11
      '@rspack/lite-tapable': 1.0.1
      caniuse-lite: 1.0.30001651
    dev: false

  /@rspack/lite-tapable@1.0.1:
    resolution: {integrity: sha512-VynGOEsVw2s8TAlLf/uESfrgfrq2+rcXB1muPJYBWbsm1Oa6r5qVQhjA5ggM6z/coYPrsVMgovl3Ff7Q7OCp1w==}
    engines: {node: '>=16.0.0'}
    dev: false

  /@sinclair/typebox@0.27.8:
    resolution: {integrity: sha512-+Fj43pSMwJs4KRrH/938Uf+uAELIgVBmQzg/q1YG10djyfA3TnrU8N8XzqCh/okZdszqBQTZf96idMfE5lnwTA==}
    dev: true

  /@trysound/sax@0.2.0:
    resolution: {integrity: sha512-L7z9BgrNEcYyUYtF+HaEfiS5ebkh9jXqbszz7pC0hRBPaatV0XjSD3+eHrpqFemQfgwiFF0QPIarnIihIDn7OA==}
    engines: {node: '>=10.13.0'}
    dev: true

  /@types/body-parser@1.19.5:
    resolution: {integrity: sha512-fB3Zu92ucau0iQ0JMCFQE7b/dv8Ot07NI3KaZIkIUNXq82k4eBAqUaneXfleGY9JWskeS9y+u0nXMyspcuQrCg==}
    dependencies:
      '@types/connect': 3.4.38
      '@types/node': 20.12.12
    dev: true

  /@types/connect@3.4.38:
    resolution: {integrity: sha512-K6uROf1LD88uDQqJCktA4yzL1YYAK6NgfsI0v/mTgyPKWsX1CnJ0XPSDhViejru1GcRkLWb8RlzFYJRqGUbaug==}
    dependencies:
      '@types/node': 20.12.12
    dev: true

  /@types/eslint-scope@3.7.7:
    resolution: {integrity: sha512-MzMFlSLBqNF2gcHWO0G1vP/YQyfvrxZ0bF+u7mzUdZ1/xK4A4sru+nraZz5i3iEIk1l1uyicaDVTB4QbbEkAYg==}
    dependencies:
      '@types/eslint': 9.6.0
      '@types/estree': 1.0.5

  /@types/eslint@9.6.0:
    resolution: {integrity: sha512-gi6WQJ7cHRgZxtkQEoyHMppPjq9Kxo5Tjn2prSKDSmZrCz8TZ3jSRCeTJm+WoM+oB0WG37bRqLzaaU3q7JypGg==}
    dependencies:
      '@types/estree': 1.0.5
      '@types/json-schema': 7.0.15

  /@types/estree@1.0.5:
    resolution: {integrity: sha512-/kYRxGDLWzHOB7q+wtSUQlFrtcdUccpfy+X+9iMBpHK8QLLhx2wIPYuS5DYtR9Wa/YlZAbIovy7qVdB1Aq6Lyw==}

  /@types/express-serve-static-core@4.19.5:
    resolution: {integrity: sha512-y6W03tvrACO72aijJ5uF02FRq5cgDR9lUxddQ8vyF+GvmjJQqbzDcJngEjURc+ZsG31VI3hODNZJ2URj86pzmg==}
    dependencies:
      '@types/node': 20.12.12
      '@types/qs': 6.9.15
      '@types/range-parser': 1.2.7
      '@types/send': 0.17.4
    dev: true

  /@types/express@4.17.21:
    resolution: {integrity: sha512-ejlPM315qwLpaQlQDTjPdsUFSc6ZsP4AN6AlWnogPjQ7CVi7PYF3YVz+CY3jE2pwYf7E/7HlDAN0rV2GxTG0HQ==}
    dependencies:
      '@types/body-parser': 1.19.5
      '@types/express-serve-static-core': 4.19.5
      '@types/qs': 6.9.15
      '@types/serve-static': 1.15.7
    dev: true

  /@types/find@0.2.4:
    resolution: {integrity: sha512-8cw1q8jruVOJoojgx8CimvFC4SP+sevnKOifRJTKXsngeWi/md1womzXRBv/LWNCoDEh4U51zc3r8HUAH2QyEg==}

  /@types/http-errors@2.0.4:
    resolution: {integrity: sha512-D0CFMMtydbJAegzOyHjtiKPLlvnm3iTZyZRSZoLq2mRhDdmLfIWOCYPfQJ4cu2erKghU++QvjcUjp/5h7hESpA==}
    dev: true

  /@types/json-schema@7.0.15:
    resolution: {integrity: sha512-5+fP8P8MFNC+AyZCDxrB2pkZFPGzqQWUzpSeuuVLvm8VMcorNYavBqoFcxK8bQz4Qsbn4oUEEem4wDLfcysGHA==}

  /@types/json5@0.0.29:
    resolution: {integrity: sha512-dRLjCWHYg4oaA77cxO64oO+7JwCwnIzkZPdrrC71jQmQtlhM556pwKo5bUzqvZndkVbeFLIIi+9TC40JNF5hNQ==}

  /@types/mime@1.3.5:
    resolution: {integrity: sha512-/pyBZWSLD2n0dcHE3hq8s8ZvcETHtEuF+3E7XVt0Ig2nvsVQXdghHVcEkIWjy9A0wKfTn97a/PSDYohKIlnP/w==}
    dev: true

  /@types/node@20.12.12:
    resolution: {integrity: sha512-eWLDGF/FOSPtAvEqeRAQ4C8LSA7M1I7i0ky1I8U7kD1J5ITyW3AsRhQrKVoWf5pFKZ2kILsEGJhsI9r93PYnOw==}
    dependencies:
      undici-types: 5.26.5

  /@types/qs@6.9.15:
    resolution: {integrity: sha512-uXHQKES6DQKKCLh441Xv/dwxOq1TVS3JPUMlEqoEglvlhR6Mxnlew/Xq/LRVHpLyk7iK3zODe1qYHIMltO7XGg==}
    dev: true

  /@types/range-parser@1.2.7:
    resolution: {integrity: sha512-hKormJbkJqzQGhziax5PItDUTMAM9uE2XXQmM37dyd4hVM+5aVl7oVxMVUiVQn2oCQFN/LKCZdvSM0pFRqbSmQ==}
    dev: true

  /@types/resolve@1.20.2:
    resolution: {integrity: sha512-60BCwRFOZCQhDncwQdxxeOEEkbc5dIMccYLwbxsS4TUNeVECQ/pBJ0j09mrHOl/JJvpRPGwO9SvE4nR2Nb/a4Q==}
    dev: true

  /@types/semver@7.5.8:
    resolution: {integrity: sha512-I8EUhyrgfLrcTkzV3TSsGyl1tSuPrEDzr0yd5m90UgNxQkyDXULk3b6MlQqTCpZpNtWe1K0hzclnZkTcLBe2UQ==}

  /@types/send@0.17.4:
    resolution: {integrity: sha512-x2EM6TJOybec7c52BX0ZspPodMsQUd5L6PRwOunVyVUhXiBSKf3AezDL8Dgvgt5o0UfKNfuA0eMLr2wLT4AiBA==}
    dependencies:
      '@types/mime': 1.3.5
      '@types/node': 20.12.12
    dev: true

  /@types/serve-static@1.15.7:
    resolution: {integrity: sha512-W8Ym+h8nhuRwaKPaDw34QUkwsGi6Rc4yYqvKFo5rm2FUEhCFbzVWrxXUxuKK8TASjWsysJY0nsmNCGhCOIsrOw==}
    dependencies:
      '@types/http-errors': 2.0.4
      '@types/node': 20.12.12
      '@types/send': 0.17.4
    dev: true

  /@types/webpack-hot-middleware@2.25.9:
    resolution: {integrity: sha512-fad4T9VfocBjS2fZxlqkGoXoVUAjVp0EEnKBRqPwnhEEDN/FqJoFkSP5t9O1gPH75qsyG2kkT/GSUqSNTn1ZPg==}
    dependencies:
      '@types/connect': 3.4.38
      tapable: 2.2.1
      webpack: 5.93.0
    transitivePeerDependencies:
      - '@swc/core'
      - esbuild
      - uglify-js
      - webpack-cli
    dev: true

  /@types/webpack-node-externals@3.0.4:
    resolution: {integrity: sha512-8Z3/edqxE3RRlOJwKSgOFxLZRt/i1qFlv/Bi308ZUKo9jh8oGngd9r8GR0ZNKW5AEJq8QNQE3b17CwghTjQ0Uw==}
    dependencies:
      '@types/node': 20.12.12
      webpack: 5.93.0
    transitivePeerDependencies:
      - '@swc/core'
      - esbuild
      - uglify-js
      - webpack-cli
    dev: true

  /@types/write@2.0.4:
    resolution: {integrity: sha512-eQx3A1xSUNGLvblP/DSTjSYnuLmLZ0Gx6PKl8viN4/VpIsMsLXzcFpOdH6qmA5GXp7WoNkorbhP8dmDBa6eb3A==}
    dependencies:
      '@types/node': 20.12.12
    dev: true

  /@typescript-eslint/eslint-plugin@6.21.0(@typescript-eslint/parser@6.21.0)(eslint@8.57.0)(typescript@5.4.5):
    resolution: {integrity: sha512-oy9+hTPCUFpngkEZUSzbf9MxI65wbKFoQYsgPdILTfbUldp5ovUuphZVe4i30emU9M/kP+T64Di0mxl7dSw3MA==}
    engines: {node: ^16.0.0 || >=18.0.0}
    peerDependencies:
      '@typescript-eslint/parser': ^6.0.0 || ^6.0.0-alpha
      eslint: ^7.0.0 || ^8.0.0
      typescript: '*'
    peerDependenciesMeta:
      typescript:
        optional: true
    dependencies:
      '@eslint-community/regexpp': 4.11.0
      '@typescript-eslint/parser': 6.21.0(eslint@8.57.0)(typescript@5.4.5)
      '@typescript-eslint/scope-manager': 6.21.0
      '@typescript-eslint/type-utils': 6.21.0(eslint@8.57.0)(typescript@5.4.5)
      '@typescript-eslint/utils': 6.21.0(eslint@8.57.0)(typescript@5.4.5)
      '@typescript-eslint/visitor-keys': 6.21.0
      debug: 4.3.6
      eslint: 8.57.0
      graphemer: 1.4.0
      ignore: 5.3.1
      natural-compare: 1.4.0
      semver: 7.6.3
      ts-api-utils: 1.3.0(typescript@5.4.5)
      typescript: 5.4.5
    transitivePeerDependencies:
      - supports-color

  /@typescript-eslint/parser@6.21.0(eslint@8.57.0)(typescript@5.4.5):
    resolution: {integrity: sha512-tbsV1jPne5CkFQCgPBcDOt30ItF7aJoZL997JSF7MhGQqOeT3svWRYxiqlfA5RUdlHN6Fi+EI9bxqbdyAUZjYQ==}
    engines: {node: ^16.0.0 || >=18.0.0}
    peerDependencies:
      eslint: ^7.0.0 || ^8.0.0
      typescript: '*'
    peerDependenciesMeta:
      typescript:
        optional: true
    dependencies:
      '@typescript-eslint/scope-manager': 6.21.0
      '@typescript-eslint/types': 6.21.0
      '@typescript-eslint/typescript-estree': 6.21.0(typescript@5.4.5)
      '@typescript-eslint/visitor-keys': 6.21.0
      debug: 4.3.6
      eslint: 8.57.0
      typescript: 5.4.5
    transitivePeerDependencies:
      - supports-color

  /@typescript-eslint/scope-manager@6.21.0:
    resolution: {integrity: sha512-OwLUIWZJry80O99zvqXVEioyniJMa+d2GrqpUTqi5/v5D5rOrppJVBPa0yKCblcigC0/aYAzxxqQ1B+DS2RYsg==}
    engines: {node: ^16.0.0 || >=18.0.0}
    dependencies:
      '@typescript-eslint/types': 6.21.0
      '@typescript-eslint/visitor-keys': 6.21.0

  /@typescript-eslint/type-utils@6.21.0(eslint@8.57.0)(typescript@5.4.5):
    resolution: {integrity: sha512-rZQI7wHfao8qMX3Rd3xqeYSMCL3SoiSQLBATSiVKARdFGCYSRvmViieZjqc58jKgs8Y8i9YvVVhRbHSTA4VBag==}
    engines: {node: ^16.0.0 || >=18.0.0}
    peerDependencies:
      eslint: ^7.0.0 || ^8.0.0
      typescript: '*'
    peerDependenciesMeta:
      typescript:
        optional: true
    dependencies:
      '@typescript-eslint/typescript-estree': 6.21.0(typescript@5.4.5)
      '@typescript-eslint/utils': 6.21.0(eslint@8.57.0)(typescript@5.4.5)
      debug: 4.3.6
      eslint: 8.57.0
      ts-api-utils: 1.3.0(typescript@5.4.5)
      typescript: 5.4.5
    transitivePeerDependencies:
      - supports-color

  /@typescript-eslint/types@6.21.0:
    resolution: {integrity: sha512-1kFmZ1rOm5epu9NZEZm1kckCDGj5UJEf7P1kliH4LKu/RkwpsfqqGmY2OOcUs18lSlQBKLDYBOGxRVtrMN5lpg==}
    engines: {node: ^16.0.0 || >=18.0.0}

  /@typescript-eslint/typescript-estree@6.21.0(typescript@5.4.5):
    resolution: {integrity: sha512-6npJTkZcO+y2/kr+z0hc4HwNfrrP4kNYh57ek7yCNlrBjWQ1Y0OS7jiZTkgumrvkX5HkEKXFZkkdFNkaW2wmUQ==}
    engines: {node: ^16.0.0 || >=18.0.0}
    peerDependencies:
      typescript: '*'
    peerDependenciesMeta:
      typescript:
        optional: true
    dependencies:
      '@typescript-eslint/types': 6.21.0
      '@typescript-eslint/visitor-keys': 6.21.0
      debug: 4.3.6
      globby: 11.1.0
      is-glob: 4.0.3
      minimatch: 9.0.3
      semver: 7.6.3
      ts-api-utils: 1.3.0(typescript@5.4.5)
      typescript: 5.4.5
    transitivePeerDependencies:
      - supports-color

  /@typescript-eslint/utils@6.21.0(eslint@8.57.0)(typescript@5.4.5):
    resolution: {integrity: sha512-NfWVaC8HP9T8cbKQxHcsJBY5YE1O33+jpMwN45qzWWaPDZgLIbo12toGMWnmhvCpd3sIxkpDw3Wv1B3dYrbDQQ==}
    engines: {node: ^16.0.0 || >=18.0.0}
    peerDependencies:
      eslint: ^7.0.0 || ^8.0.0
    dependencies:
      '@eslint-community/eslint-utils': 4.4.0(eslint@8.57.0)
      '@types/json-schema': 7.0.15
      '@types/semver': 7.5.8
      '@typescript-eslint/scope-manager': 6.21.0
      '@typescript-eslint/types': 6.21.0
      '@typescript-eslint/typescript-estree': 6.21.0(typescript@5.4.5)
      eslint: 8.57.0
      semver: 7.6.3
    transitivePeerDependencies:
      - supports-color
      - typescript

  /@typescript-eslint/visitor-keys@6.21.0:
    resolution: {integrity: sha512-JJtkDduxLi9bivAB+cYOVMtbkqdPOhZ+ZI5LC47MIRrDV4Yn2o+ZnW10Nkmr28xRpSpdJ6Sm42Hjf2+REYXm0A==}
    engines: {node: ^16.0.0 || >=18.0.0}
    dependencies:
      '@typescript-eslint/types': 6.21.0
      eslint-visitor-keys: 3.4.3

  /@ungap/structured-clone@1.2.0:
    resolution: {integrity: sha512-zuVdFrMJiuCDQUMCzQaD6KL28MjnqqN8XnAqiEq9PNm/hCPTSGfrXCOfwj1ow4LFb/tNymJPwsNbVePc1xFqrQ==}

  /@vitest/coverage-v8@1.6.0(vitest@1.6.0):
    resolution: {integrity: sha512-KvapcbMY/8GYIG0rlwwOKCVNRc0OL20rrhFkg/CHNzncV03TE2XWvO5w9uZYoxNiMEBacAJt3unSOiZ7svePew==}
    peerDependencies:
      vitest: 1.6.0
    dependencies:
      '@ampproject/remapping': 2.3.0
      '@bcoe/v8-coverage': 0.2.3
      debug: 4.3.6
      istanbul-lib-coverage: 3.2.2
      istanbul-lib-report: 3.0.1
      istanbul-lib-source-maps: 5.0.6
      istanbul-reports: 3.1.7
      magic-string: 0.30.11
      magicast: 0.3.4
      picocolors: 1.1.0
      std-env: 3.7.0
      strip-literal: 2.1.0
      test-exclude: 6.0.0
      vitest: 1.6.0(@types/node@20.12.12)(less@4.2.0)
    transitivePeerDependencies:
      - supports-color
    dev: true

  /@vitest/expect@1.6.0:
    resolution: {integrity: sha512-ixEvFVQjycy/oNgHjqsL6AZCDduC+tflRluaHIzKIsdbzkLn2U/iBnVeJwB6HsIjQBdfMR8Z0tRxKUsvFJEeWQ==}
    dependencies:
      '@vitest/spy': 1.6.0
      '@vitest/utils': 1.6.0
      chai: 4.5.0
    dev: true

  /@vitest/runner@1.6.0:
    resolution: {integrity: sha512-P4xgwPjwesuBiHisAVz/LSSZtDjOTPYZVmNAnpHHSR6ONrf8eCJOFRvUwdHn30F5M1fxhqtl7QZQUk2dprIXAg==}
    dependencies:
      '@vitest/utils': 1.6.0
      p-limit: 5.0.0
      pathe: 1.1.2
    dev: true

  /@vitest/snapshot@1.6.0:
    resolution: {integrity: sha512-+Hx43f8Chus+DCmygqqfetcAZrDJwvTj0ymqjQq4CvmpKFSTVteEOBzCusu1x2tt4OJcvBflyHUE0DZSLgEMtQ==}
    dependencies:
      magic-string: 0.30.11
      pathe: 1.1.2
      pretty-format: 29.7.0
    dev: true

  /@vitest/spy@1.6.0:
    resolution: {integrity: sha512-leUTap6B/cqi/bQkXUu6bQV5TZPx7pmMBKBQiI0rJA8c3pB56ZsaTbREnF7CJfmvAS4V2cXIBAh/3rVwrrCYgw==}
    dependencies:
      tinyspy: 2.2.1
    dev: true

  /@vitest/utils@1.6.0:
    resolution: {integrity: sha512-21cPiuGMoMZwiOHa2i4LXkMkMkCGzA+MVFV70jRwHo95dL4x/ts5GZhML1QWuy7yfp3WzK3lRvZi3JnXTYqrBw==}
    dependencies:
      diff-sequences: 29.6.3
      estree-walker: 3.0.3
      loupe: 2.3.7
      pretty-format: 29.7.0
    dev: true

  /@volar/language-core@2.4.6:
    resolution: {integrity: sha512-FxUfxaB8sCqvY46YjyAAV6c3mMIq/NWQMVvJ+uS4yxr1KzOvyg61gAuOnNvgCvO4TZ7HcLExBEsWcDu4+K4E8A==}
    dependencies:
      '@volar/source-map': 2.4.6
    dev: true

  /@volar/source-map@2.4.6:
    resolution: {integrity: sha512-Nsh7UW2ruK+uURIPzjJgF0YRGP5CX9nQHypA2OMqdM2FKy7rh+uv3XgPnWPw30JADbKvZ5HuBzG4gSbVDYVtiw==}
    dev: true

  /@volar/typescript@2.4.6:
    resolution: {integrity: sha512-NMIrA7y5OOqddL9VtngPWYmdQU03htNKFtAYidbYfWA0TOhyGVd9tfcP4TsLWQ+RBWDZCbBqsr8xzU0ZOxYTCQ==}
    dependencies:
      '@volar/language-core': 2.4.6
      path-browserify: 1.0.1
      vscode-uri: 3.0.8
    dev: true

  /@vue/compiler-core@3.5.12:
    resolution: {integrity: sha512-ISyBTRMmMYagUxhcpyEH0hpXRd/KqDU4ymofPgl2XAkY9ZhQ+h0ovEZJIiPop13UmR/54oA2cgMDjgroRelaEw==}
    dependencies:
      '@babel/parser': 7.25.3
      '@vue/shared': 3.5.12
      entities: 4.5.0
      estree-walker: 2.0.2
      source-map-js: 1.2.1

  /@vue/compiler-core@3.5.6:
    resolution: {integrity: sha512-r+gNu6K4lrvaQLQGmf+1gc41p3FO2OUJyWmNqaIITaJU6YFiV5PtQSFZt8jfztYyARwqhoCayjprC7KMvT3nRA==}
    dependencies:
      '@babel/parser': 7.25.3
      '@vue/shared': 3.5.6
      entities: 4.5.0
      estree-walker: 2.0.2
      source-map-js: 1.2.1

  /@vue/compiler-dom@3.5.12:
    resolution: {integrity: sha512-9G6PbJ03uwxLHKQ3P42cMTi85lDRvGLB2rSGOiQqtXELat6uI4n8cNz9yjfVHRPIu+MsK6TE418Giruvgptckg==}
    dependencies:
      '@vue/compiler-core': 3.5.12
      '@vue/shared': 3.5.12

  /@vue/compiler-dom@3.5.6:
    resolution: {integrity: sha512-xRXqxDrIqK8v8sSScpistyYH0qYqxakpsIvqMD2e5sV/PXQ1mTwtXp4k42yHK06KXxKSmitop9e45Ui/3BrTEw==}
    dependencies:
      '@vue/compiler-core': 3.5.6
      '@vue/shared': 3.5.6

  /@vue/compiler-sfc@2.7.16:
    resolution: {integrity: sha512-KWhJ9k5nXuNtygPU7+t1rX6baZeqOYLEforUPjgNDBnLicfHCoi48H87Q8XyLZOrNNsmhuwKqtpDQWjEFe6Ekg==}
    dependencies:
      '@babel/parser': 7.25.3
      postcss: 8.4.47
      source-map: 0.6.1
    optionalDependencies:
      prettier: 2.8.8

  /@vue/compiler-sfc@3.5.12:
    resolution: {integrity: sha512-2k973OGo2JuAa5+ZlekuQJtitI5CgLMOwgl94BzMCsKZCX/xiqzJYzapl4opFogKHqwJk34vfsaKpfEhd1k5nw==}
    dependencies:
      '@babel/parser': 7.25.3
      '@vue/compiler-core': 3.5.12
      '@vue/compiler-dom': 3.5.12
      '@vue/compiler-ssr': 3.5.12
      '@vue/shared': 3.5.12
      estree-walker: 2.0.2
      magic-string: 0.30.11
      postcss: 8.4.47
      source-map-js: 1.2.1

  /@vue/compiler-sfc@3.5.6:
    resolution: {integrity: sha512-pjWJ8Kj9TDHlbF5LywjVso+BIxCY5wVOLhkEXRhuCHDxPFIeX1zaFefKs8RYoHvkSMqRWt93a0f2gNJVJixHwg==}
    dependencies:
      '@babel/parser': 7.25.3
      '@vue/compiler-core': 3.5.6
      '@vue/compiler-dom': 3.5.6
      '@vue/compiler-ssr': 3.5.6
      '@vue/shared': 3.5.6
      estree-walker: 2.0.2
      magic-string: 0.30.11
      postcss: 8.4.47
      source-map-js: 1.2.1

  /@vue/compiler-ssr@3.5.12:
    resolution: {integrity: sha512-eLwc7v6bfGBSM7wZOGPmRavSWzNFF6+PdRhE+VFJhNCgHiF8AM7ccoqcv5kBXA2eWUfigD7byekvf/JsOfKvPA==}
    dependencies:
      '@vue/compiler-dom': 3.5.12
      '@vue/shared': 3.5.12

  /@vue/compiler-ssr@3.5.6:
    resolution: {integrity: sha512-VpWbaZrEOCqnmqjE83xdwegtr5qO/2OPUC6veWgvNqTJ3bYysz6vY3VqMuOijubuUYPRpG3OOKIh9TD0Stxb9A==}
    dependencies:
      '@vue/compiler-dom': 3.5.6
      '@vue/shared': 3.5.6

  /@vue/compiler-vue2@2.7.16:
    resolution: {integrity: sha512-qYC3Psj9S/mfu9uVi5WvNZIzq+xnXMhOwbTFKKDD7b1lhpnn71jXSFdTQ+WsIEk0ONCd7VV2IMm7ONl6tbQ86A==}
    dependencies:
      de-indent: 1.0.2
      he: 1.2.0
    dev: true

  /@vue/component-compiler-utils@3.3.0:
    resolution: {integrity: sha512-97sfH2mYNU+2PzGrmK2haqffDpVASuib9/w2/noxiFi31Z54hW+q3izKQXXQZSNhtiUpAI36uSuYepeBe4wpHQ==}
    dependencies:
      consolidate: 0.15.1
      hash-sum: 1.0.2
      lru-cache: 4.1.5
      merge-source-map: 1.1.0
      postcss: 7.0.39
      postcss-selector-parser: 6.1.1
      source-map: 0.6.1
      vue-template-es2015-compiler: 1.9.1
    optionalDependencies:
      prettier: 2.8.8
    transitivePeerDependencies:
      - arc-templates
      - atpl
      - babel-core
      - bracket-template
      - coffee-script
      - dot
      - dust
      - dustjs-helpers
      - dustjs-linkedin
      - eco
      - ect
      - ejs
      - haml-coffee
      - hamlet
      - hamljs
      - handlebars
      - hogan.js
      - htmling
      - jade
      - jazz
      - jqtpl
      - just
      - liquid-node
      - liquor
      - lodash
      - marko
      - mote
      - mustache
      - nunjucks
      - plates
      - pug
      - qejs
      - ractive
      - razor-tmpl
      - react
      - react-dom
      - slm
      - squirrelly
      - swig
      - swig-templates
      - teacup
      - templayed
      - then-jade
      - then-pug
      - tinyliquid
      - toffee
      - twig
      - twing
      - underscore
      - vash
      - velocityjs
      - walrus
      - whiskers
    dev: false

  /@vue/language-core@2.1.6(typescript@5.4.5):
    resolution: {integrity: sha512-MW569cSky9R/ooKMh6xa2g1D0AtRKbL56k83dzus/bx//RDJk24RHWkMzbAlXjMdDNyxAaagKPRquBIxkxlCkg==}
    peerDependencies:
      typescript: '*'
    peerDependenciesMeta:
      typescript:
        optional: true
    dependencies:
      '@volar/language-core': 2.4.6
      '@vue/compiler-dom': 3.5.6
      '@vue/compiler-vue2': 2.7.16
      '@vue/shared': 3.5.6
      computeds: 0.0.1
      minimatch: 9.0.3
      muggle-string: 0.4.1
      path-browserify: 1.0.1
      typescript: 5.4.5
    dev: true

  /@vue/reactivity@3.5.12:
    resolution: {integrity: sha512-UzaN3Da7xnJXdz4Okb/BGbAaomRHc3RdoWqTzlvd9+WBR5m3J39J1fGcHes7U3za0ruYn/iYy/a1euhMEHvTAg==}
    dependencies:
      '@vue/shared': 3.5.12

  /@vue/reactivity@3.5.6:
    resolution: {integrity: sha512-shZ+KtBoHna5GyUxWfoFVBCVd7k56m6lGhk5e+J9AKjheHF6yob5eukssHRI+rzvHBiU1sWs/1ZhNbLExc5oYQ==}
    dependencies:
      '@vue/shared': 3.5.6

  /@vue/runtime-core@3.5.12:
    resolution: {integrity: sha512-hrMUYV6tpocr3TL3Ad8DqxOdpDe4zuQY4HPY3X/VRh+L2myQO8MFXPAMarIOSGNu0bFAjh1yBkMPXZBqCk62Uw==}
    dependencies:
      '@vue/reactivity': 3.5.12
      '@vue/shared': 3.5.12

  /@vue/runtime-core@3.5.6:
    resolution: {integrity: sha512-FpFULR6+c2lI+m1fIGONLDqPQO34jxV8g6A4wBOgne8eSRHP6PQL27+kWFIx5wNhhjkO7B4rgtsHAmWv7qKvbg==}
    dependencies:
      '@vue/reactivity': 3.5.6
      '@vue/shared': 3.5.6

  /@vue/runtime-dom@3.5.12:
    resolution: {integrity: sha512-q8VFxR9A2MRfBr6/55Q3umyoN7ya836FzRXajPB6/Vvuv0zOPL+qltd9rIMzG/DbRLAIlREmnLsplEF/kotXKA==}
    dependencies:
      '@vue/reactivity': 3.5.12
      '@vue/runtime-core': 3.5.12
      '@vue/shared': 3.5.12
      csstype: 3.1.3

  /@vue/runtime-dom@3.5.6:
    resolution: {integrity: sha512-SDPseWre45G38ENH2zXRAHL1dw/rr5qp91lS4lt/nHvMr0MhsbCbihGAWLXNB/6VfFOJe2O+RBRkXU+CJF7/sw==}
    dependencies:
      '@vue/reactivity': 3.5.6
      '@vue/runtime-core': 3.5.6
      '@vue/shared': 3.5.6
      csstype: 3.1.3

  /@vue/server-renderer@3.5.12(vue@3.5.12):
    resolution: {integrity: sha512-I3QoeDDeEPZm8yR28JtY+rk880Oqmj43hreIBVTicisFTx/Dl7JpG72g/X7YF8hnQD3IFhkky5i2bPonwrTVPg==}
    peerDependencies:
      vue: 3.5.12
    dependencies:
      '@vue/compiler-ssr': 3.5.12
      '@vue/shared': 3.5.12
      vue: 3.5.12(typescript@5.4.5)

  /@vue/server-renderer@3.5.6(vue@3.5.6):
    resolution: {integrity: sha512-zivnxQnOnwEXVaT9CstJ64rZFXMS5ZkKxCjDQKiMSvUhXRzFLWZVbaBiNF4HGDqGNNsTgmjcCSmU6TB/0OOxLA==}
    peerDependencies:
      vue: 3.5.6
    dependencies:
      '@vue/compiler-ssr': 3.5.6
      '@vue/shared': 3.5.6
      vue: 3.5.6(typescript@5.4.5)

  /@vue/shared@3.5.12:
    resolution: {integrity: sha512-L2RPSAwUFbgZH20etwrXyVyCBu9OxRSi8T/38QsvnkJyvq2LufW2lDCOzm7t/U9C1mkhJGWYfCuFBCmIuNivrg==}

  /@vue/shared@3.5.6:
    resolution: {integrity: sha512-eidH0HInnL39z6wAt6SFIwBrvGOpDWsDxlw3rCgo1B+CQ1781WzQUSU3YjxgdkcJo9Q8S6LmXTkvI+cLHGkQfA==}

  /@webassemblyjs/ast@1.12.1:
    resolution: {integrity: sha512-EKfMUOPRRUTy5UII4qJDGPpqfwjOmZ5jeGFwid9mnoqIFK+e0vqoi1qH56JpmZSzEL53jKnNzScdmftJyG5xWg==}
    dependencies:
      '@webassemblyjs/helper-numbers': 1.11.6
      '@webassemblyjs/helper-wasm-bytecode': 1.11.6

  /@webassemblyjs/floating-point-hex-parser@1.11.6:
    resolution: {integrity: sha512-ejAj9hfRJ2XMsNHk/v6Fu2dGS+i4UaXBXGemOfQ/JfQ6mdQg/WXtwleQRLLS4OvfDhv8rYnVwH27YJLMyYsxhw==}

  /@webassemblyjs/helper-api-error@1.11.6:
    resolution: {integrity: sha512-o0YkoP4pVu4rN8aTJgAyj9hC2Sv5UlkzCHhxqWj8butaLvnpdc2jOwh4ewE6CX0txSfLn/UYaV/pheS2Txg//Q==}

  /@webassemblyjs/helper-buffer@1.12.1:
    resolution: {integrity: sha512-nzJwQw99DNDKr9BVCOZcLuJJUlqkJh+kVzVl6Fmq/tI5ZtEyWT1KZMyOXltXLZJmDtvLCDgwsyrkohEtopTXCw==}

  /@webassemblyjs/helper-numbers@1.11.6:
    resolution: {integrity: sha512-vUIhZ8LZoIWHBohiEObxVm6hwP034jwmc9kuq5GdHZH0wiLVLIPcMCdpJzG4C11cHoQ25TFIQj9kaVADVX7N3g==}
    dependencies:
      '@webassemblyjs/floating-point-hex-parser': 1.11.6
      '@webassemblyjs/helper-api-error': 1.11.6
      '@xtuc/long': 4.2.2

  /@webassemblyjs/helper-wasm-bytecode@1.11.6:
    resolution: {integrity: sha512-sFFHKwcmBprO9e7Icf0+gddyWYDViL8bpPjJJl0WHxCdETktXdmtWLGVzoHbqUcY4Be1LkNfwTmXOJUFZYSJdA==}

  /@webassemblyjs/helper-wasm-section@1.12.1:
    resolution: {integrity: sha512-Jif4vfB6FJlUlSbgEMHUyk1j234GTNG9dBJ4XJdOySoj518Xj0oGsNi59cUQF4RRMS9ouBUxDDdyBVfPTypa5g==}
    dependencies:
      '@webassemblyjs/ast': 1.12.1
      '@webassemblyjs/helper-buffer': 1.12.1
      '@webassemblyjs/helper-wasm-bytecode': 1.11.6
      '@webassemblyjs/wasm-gen': 1.12.1

  /@webassemblyjs/ieee754@1.11.6:
    resolution: {integrity: sha512-LM4p2csPNvbij6U1f19v6WR56QZ8JcHg3QIJTlSwzFcmx6WSORicYj6I63f9yU1kEUtrpG+kjkiIAkevHpDXrg==}
    dependencies:
      '@xtuc/ieee754': 1.2.0

  /@webassemblyjs/leb128@1.11.6:
    resolution: {integrity: sha512-m7a0FhE67DQXgouf1tbN5XQcdWoNgaAuoULHIfGFIEVKA6tu/edls6XnIlkmS6FrXAquJRPni3ZZKjw6FSPjPQ==}
    dependencies:
      '@xtuc/long': 4.2.2

  /@webassemblyjs/utf8@1.11.6:
    resolution: {integrity: sha512-vtXf2wTQ3+up9Zsg8sa2yWiQpzSsMyXj0qViVP6xKGCUT8p8YJ6HqI7l5eCnWx1T/FYdsv07HQs2wTFbbof/RA==}

  /@webassemblyjs/wasm-edit@1.12.1:
    resolution: {integrity: sha512-1DuwbVvADvS5mGnXbE+c9NfA8QRcZ6iKquqjjmR10k6o+zzsRVesil54DKexiowcFCPdr/Q0qaMgB01+SQ1u6g==}
    dependencies:
      '@webassemblyjs/ast': 1.12.1
      '@webassemblyjs/helper-buffer': 1.12.1
      '@webassemblyjs/helper-wasm-bytecode': 1.11.6
      '@webassemblyjs/helper-wasm-section': 1.12.1
      '@webassemblyjs/wasm-gen': 1.12.1
      '@webassemblyjs/wasm-opt': 1.12.1
      '@webassemblyjs/wasm-parser': 1.12.1
      '@webassemblyjs/wast-printer': 1.12.1

  /@webassemblyjs/wasm-gen@1.12.1:
    resolution: {integrity: sha512-TDq4Ojh9fcohAw6OIMXqiIcTq5KUXTGRkVxbSo1hQnSy6lAM5GSdfwWeSxpAo0YzgsgF182E/U0mDNhuA0tW7w==}
    dependencies:
      '@webassemblyjs/ast': 1.12.1
      '@webassemblyjs/helper-wasm-bytecode': 1.11.6
      '@webassemblyjs/ieee754': 1.11.6
      '@webassemblyjs/leb128': 1.11.6
      '@webassemblyjs/utf8': 1.11.6

  /@webassemblyjs/wasm-opt@1.12.1:
    resolution: {integrity: sha512-Jg99j/2gG2iaz3hijw857AVYekZe2SAskcqlWIZXjji5WStnOpVoat3gQfT/Q5tb2djnCjBtMocY/Su1GfxPBg==}
    dependencies:
      '@webassemblyjs/ast': 1.12.1
      '@webassemblyjs/helper-buffer': 1.12.1
      '@webassemblyjs/wasm-gen': 1.12.1
      '@webassemblyjs/wasm-parser': 1.12.1

  /@webassemblyjs/wasm-parser@1.12.1:
    resolution: {integrity: sha512-xikIi7c2FHXysxXe3COrVUPSheuBtpcfhbpFj4gmu7KRLYOzANztwUU0IbsqvMqzuNK2+glRGWCEqZo1WCLyAQ==}
    dependencies:
      '@webassemblyjs/ast': 1.12.1
      '@webassemblyjs/helper-api-error': 1.11.6
      '@webassemblyjs/helper-wasm-bytecode': 1.11.6
      '@webassemblyjs/ieee754': 1.11.6
      '@webassemblyjs/leb128': 1.11.6
      '@webassemblyjs/utf8': 1.11.6

  /@webassemblyjs/wast-printer@1.12.1:
    resolution: {integrity: sha512-+X4WAlOisVWQMikjbcvY2e0rwPsKQ9F688lksZhBcPycBBuii3O7m8FACbDMWDojpAqvjIncrG8J0XHKyQfVeA==}
    dependencies:
      '@webassemblyjs/ast': 1.12.1
      '@xtuc/long': 4.2.2

  /@xtuc/ieee754@1.2.0:
    resolution: {integrity: sha512-DX8nKgqcGwsc0eJSqYt5lwP4DH5FlHnmuWWBRy7X0NcaGR0ZtuyeESgMwTYVEtxmsNGY+qit4QYT/MIYTOTPeA==}

  /@xtuc/long@4.2.2:
    resolution: {integrity: sha512-NuHqBY1PB/D8xU6s/thBgOAiAP7HOYDQ32+BFZILJ8ivkUkAHQnWfn6WhL79Owj1qmUnoN/YPhktdIoucipkAQ==}

  /@zkochan/rimraf@3.0.2:
    resolution: {integrity: sha512-GBf4ua7ogWTr7fATnzk/JLowZDBnBJMm8RkMaC/KcvxZ9gxbMWix0/jImd815LmqKyIHZ7h7lADRddGMdGBuCA==}
    engines: {node: '>=18.12'}

  /accepts@1.3.8:
    resolution: {integrity: sha512-PYAthTa2m2VKxuvSD3DPC/Gy+U+sOA1LAuT8mkmRuvw+NACSaeXEQ+NHcVF7rONl6qcaxV3Uuemwawk+7+SJLw==}
    engines: {node: '>= 0.6'}
    dependencies:
      mime-types: 2.1.35
      negotiator: 0.6.3
    dev: false

  /acorn-import-attributes@1.9.5(acorn@8.12.1):
    resolution: {integrity: sha512-n02Vykv5uA3eHGM/Z2dQrcD56kL8TyDb2p1+0P83PClMnC/nc+anbQRhIOWnSq4Ke/KvDPrY3C9hDtC/A3eHnQ==}
    peerDependencies:
      acorn: ^8
    dependencies:
      acorn: 8.12.1

  /acorn-jsx@5.3.2(acorn@8.12.1):
    resolution: {integrity: sha512-rq9s+JNhf0IChjtDXxllJ7g41oZk5SlXtp0LHwyA5cejwn7vKmKp4pPri6YEePv2PU65sAsegbXtIinmDFDXgQ==}
    peerDependencies:
      acorn: ^6.0.0 || ^7.0.0 || ^8.0.0
    dependencies:
      acorn: 8.12.1

  /acorn-walk@8.3.3:
    resolution: {integrity: sha512-MxXdReSRhGO7VlFe1bRG/oI7/mdLV9B9JJT0N8vZOhF7gFRR5l3M8W9G8JxmKV+JC5mGqJ0QvqfSOLsCPa4nUw==}
    engines: {node: '>=0.4.0'}
    dependencies:
      acorn: 8.12.1
    dev: true

  /acorn@8.12.1:
    resolution: {integrity: sha512-tcpGyI9zbizT9JbV6oYE477V6mTlXvvi0T0G3SNIYE2apm/G5huBa1+K89VGeovbg+jycCrfhl3ADxErOuO6Jg==}
    engines: {node: '>=0.4.0'}
    hasBin: true

  /add-filename-increment@1.0.0:
    resolution: {integrity: sha512-pFV8VZX8jxuVMIycKvGZkWF/ihnUubu9lbQVnOnZWp7noVxbKQTNj7zG2y9fXdPcuZ6lAN3Drr517HaivGCjdQ==}
    engines: {node: '>=8'}
    dependencies:
      strip-filename-increment: 2.0.1

  /ajv-formats@2.1.1(ajv@8.17.1):
    resolution: {integrity: sha512-Wx0Kx52hxE7C18hkMEggYlEifqWZtYaRgouJor+WMdPnQyEK13vgEWyVNup7SoeeoLMsr4kf5h6dOW11I15MUA==}
    peerDependencies:
      ajv: ^8.0.0
    peerDependenciesMeta:
      ajv:
        optional: true
    dependencies:
      ajv: 8.17.1
    dev: false

  /ajv-keywords@3.5.2(ajv@6.12.6):
    resolution: {integrity: sha512-5p6WTN0DdTGVQk6VjcEju19IgaHudalcfabD7yhDGeA6bcQnmL+CpveLJq/3hvfwd1aof6L386Ougkx6RfyMIQ==}
    peerDependencies:
      ajv: ^6.9.1
    dependencies:
      ajv: 6.12.6

  /ajv-keywords@5.1.0(ajv@8.17.1):
    resolution: {integrity: sha512-YCS/JNFAUyr5vAuhk1DWm1CBxRHW9LbJ2ozWeemrIqpbsqKjHVxYPyi5GC0rjZIT5JxJ3virVTS8wk4i/Z+krw==}
    peerDependencies:
      ajv: ^8.8.2
    dependencies:
      ajv: 8.17.1
      fast-deep-equal: 3.1.3
    dev: false

  /ajv@6.12.6:
    resolution: {integrity: sha512-j3fVLgvTo527anyYyJOGTYJbG+vnnQYvE0m5mmkc1TK+nxAppkCLMIL0aZ4dblVCNoGShhm+kzE4ZUykBoMg4g==}
    dependencies:
      fast-deep-equal: 3.1.3
      fast-json-stable-stringify: 2.1.0
      json-schema-traverse: 0.4.1
      uri-js: 4.4.1

  /ajv@8.17.1:
    resolution: {integrity: sha512-B/gBuNg5SiMTrPkC+A2+cW0RszwxYmn6VYxB/inlBStS5nx6xHIt/ehKRhIMhqusl7a8LjQoZnjCs5vhwxOQ1g==}
    dependencies:
      fast-deep-equal: 3.1.3
      fast-uri: 3.0.1
      json-schema-traverse: 1.0.0
      require-from-string: 2.0.2

  /ansi-escapes@7.0.0:
    resolution: {integrity: sha512-GdYO7a61mR0fOlAsvC9/rIHf7L96sBc6dEWzeOu+KAea5bZyQRPIpojrVoI4AXGJS/ycu/fBTdLrUkA4ODrvjw==}
    engines: {node: '>=18'}
    dependencies:
      environment: 1.1.0
    dev: true

  /ansi-html-community@0.0.8:
    resolution: {integrity: sha512-1APHAyr3+PCamwNw3bXCPp4HFLONZt/yIH0sZp0/469KWNTEy+qN5jQ3GVX6DMZ1UXAi34yVwtTeaG/HpBuuzw==}
    engines: {'0': node >= 0.8.0}
    hasBin: true
    dev: false

  /ansi-regex@5.0.1:
    resolution: {integrity: sha512-quJQXlTSUGL2LH9SUXo8VwsY4soanhgo6LNSm84E1LBcE8s3O0wpdiRzyR9z/ZZJMlMWv37qOOb9pdJlMUEKFQ==}
    engines: {node: '>=8'}

  /ansi-regex@6.0.1:
    resolution: {integrity: sha512-n5M855fKb2SsfMIiFFoVrABHJC8QtHwVx+mHWP3QcEqBHYienj5dHSgjbxtC0WEZXYt4wcD6zrQElDPhFuZgfA==}
    engines: {node: '>=12'}

  /ansi-styles@3.2.1:
    resolution: {integrity: sha512-VT0ZI6kZRdTh8YyJw3SMbYm/u+NqfsAxEpWO0Pf9sq8/e94WxxOpPKx9FR1FlyCtOVDNOQ+8ntlqFxiRc+r5qA==}
    engines: {node: '>=4'}
    requiresBuild: true
    dependencies:
      color-convert: 1.9.3

  /ansi-styles@4.3.0:
    resolution: {integrity: sha512-zbB9rCJAT1rbjiVDb2hqKFHNYLxgtk8NURxZ3IZwD3F6NtxbXZQCnnSi1Lkx+IDohdPlFp222wVALIheZJQSEg==}
    engines: {node: '>=8'}
    dependencies:
      color-convert: 2.0.1

  /ansi-styles@5.2.0:
    resolution: {integrity: sha512-Cxwpt2SfTzTtXcfOlzGEee8O+c+MmUgGrNiBcXnuWxuFJHe6a5Hz7qwhwe5OgaSYI0IJvkLqWX1ASG+cJOkEiA==}
    engines: {node: '>=10'}
    dev: true

  /ansi-styles@6.2.1:
    resolution: {integrity: sha512-bN798gFfQX+viw3R7yrGWRqnrN2oRkEkUjjl4JNn4E8GxxbjtG3FbrEIIY3l8/hrwUwIeCZvi4QuOTP4MErVug==}
    engines: {node: '>=12'}
    dev: true

  /argparse@2.0.1:
    resolution: {integrity: sha512-8+9WqebbFzpX9OR+Wa6O29asIogeRMzcGtAINdpMHHyAg10f05aSFVBbcEqGf/PXw1EjAZ+q2/bEBg3DvurK3Q==}

  /array-buffer-byte-length@1.0.1:
    resolution: {integrity: sha512-ahC5W1xgou+KTXix4sAO8Ki12Q+jf4i0+tmk3sC+zgcynshkHxzpXdImBehiUYKKKDwvfFiJl1tZt6ewscS1Mg==}
    engines: {node: '>= 0.4'}
    dependencies:
      call-bind: 1.0.7
      is-array-buffer: 3.0.4

  /array-flatten@1.1.1:
    resolution: {integrity: sha512-PCVAQswWemu6UdxsDFFX/+gVeYqKAod3D3UVm91jHwynguOwAvYPhx8nNlM++NqRcK6CxxpUafjmhIdKiHibqg==}
    dev: false

  /array-includes@3.1.8:
    resolution: {integrity: sha512-itaWrbYbqpGXkGhZPGUulwnhVf5Hpy1xiCFsGqyIGglbBxmG5vSjxQen3/WGOjPpNEv1RtBLKxbmVXm8HpJStQ==}
    engines: {node: '>= 0.4'}
    dependencies:
      call-bind: 1.0.7
      define-properties: 1.2.1
      es-abstract: 1.23.3
      es-object-atoms: 1.0.0
      get-intrinsic: 1.2.4
      is-string: 1.0.7

  /array-union@2.1.0:
    resolution: {integrity: sha512-HGyxoOTYUyCM6stUe6EJgnd4EoewAI7zMdfqO+kGjnlZmBDz/cR5pf8r/cR4Wq60sL/p0IkcjUEEPwS3GFrIyw==}
    engines: {node: '>=8'}

  /array.prototype.findlastindex@1.2.5:
    resolution: {integrity: sha512-zfETvRFA8o7EiNn++N5f/kaCw221hrpGsDmcpndVupkPzEc1Wuf3VgC0qby1BbHs7f5DVYjgtEU2LLh5bqeGfQ==}
    engines: {node: '>= 0.4'}
    dependencies:
      call-bind: 1.0.7
      define-properties: 1.2.1
      es-abstract: 1.23.3
      es-errors: 1.3.0
      es-object-atoms: 1.0.0
      es-shim-unscopables: 1.0.2

  /array.prototype.flat@1.3.2:
    resolution: {integrity: sha512-djYB+Zx2vLewY8RWlNCUdHjDXs2XOgm602S9E7P/UpHgfeHL00cRiIF+IN/G/aUJ7kGPb6yO/ErDI5V2s8iycA==}
    engines: {node: '>= 0.4'}
    dependencies:
      call-bind: 1.0.7
      define-properties: 1.2.1
      es-abstract: 1.23.3
      es-shim-unscopables: 1.0.2

  /array.prototype.flatmap@1.3.2:
    resolution: {integrity: sha512-Ewyx0c9PmpcsByhSW4r+9zDU7sGjFc86qf/kKtuSCRdhfbk0SNLLkaT5qvcHnRGgc5NP/ly/y+qkXkqONX54CQ==}
    engines: {node: '>= 0.4'}
    dependencies:
      call-bind: 1.0.7
      define-properties: 1.2.1
      es-abstract: 1.23.3
      es-shim-unscopables: 1.0.2

  /arraybuffer.prototype.slice@1.0.3:
    resolution: {integrity: sha512-bMxMKAjg13EBSVscxTaYA4mRc5t1UAXa2kXiGTNfZ079HIWXEkKmkgFrh/nJqamaLSrXO5H4WFFkPEaLJWbs3A==}
    engines: {node: '>= 0.4'}
    dependencies:
      array-buffer-byte-length: 1.0.1
      call-bind: 1.0.7
      define-properties: 1.2.1
      es-abstract: 1.23.3
      es-errors: 1.3.0
      get-intrinsic: 1.2.4
      is-array-buffer: 3.0.4
      is-shared-array-buffer: 1.0.3

  /assertion-error@1.1.0:
    resolution: {integrity: sha512-jgsaNduz+ndvGyFt3uSuWqvy4lCnIJiovtouQN5JZHOKCS2QuhEdbcQHFhVksz2N2U9hXJo8odG7ETyWlEeuDw==}
    dev: true

  /astral-regex@2.0.0:
    resolution: {integrity: sha512-Z7tMw1ytTXt5jqMcOP+OQteU1VuNK9Y02uuJtKQ1Sv69jXQKKg5cibLwGJow8yzZP+eAc18EmLGPal0bp36rvQ==}
    engines: {node: '>=8'}

  /autoprefixer@10.4.20(postcss@8.4.41):
    resolution: {integrity: sha512-XY25y5xSv/wEoqzDyXXME4AFfkZI0P23z6Fs3YgymDnKJkCGOnkL0iTxCa85UTqaSgfcqyf3UA6+c7wUvx/16g==}
    engines: {node: ^10 || ^12 || >=14}
    hasBin: true
    peerDependencies:
      postcss: ^8.1.0
    dependencies:
      browserslist: 4.23.3
      caniuse-lite: 1.0.30001651
      fraction.js: 4.3.7
      normalize-range: 0.1.2
      picocolors: 1.0.1
      postcss: 8.4.41
      postcss-value-parser: 4.2.0
    dev: true

  /available-typed-arrays@1.0.7:
    resolution: {integrity: sha512-wvUjBtSGN7+7SjNpq/9M2Tg350UZD3q62IFZLbRAR1bSMlCo1ZaeW+BJ+D090e4hIIZLBcTDWe4Mh4jvUDajzQ==}
    engines: {node: '>= 0.4'}
    dependencies:
      possible-typed-array-names: 1.0.0

  /balanced-match@1.0.2:
    resolution: {integrity: sha512-3oSeUO0TMV67hN1AmbXsK4yaqU7tjiHlbxRDZOpH0KW9+CeX4bRAaX0Anxt0tx2MrpRpWwQaPwIlISEJhYU5Pw==}

  /balanced-match@2.0.0:
    resolution: {integrity: sha512-1ugUSr8BHXRnK23KfuYS+gVMC3LB8QGH9W1iGtDPsNWoQbgtXSExkBu2aDR4epiGWZOjZsj6lDl/N/AqqTC3UA==}

  /better-path-resolve@1.0.0:
    resolution: {integrity: sha512-pbnl5XzGBdrFU/wT4jqmJVPn2B6UHPBOhzMQkY/SPUPB6QtUXtmBHBIwCbXJol93mOpGMnQyP/+BB19q04xj7g==}
    engines: {node: '>=4'}
    dependencies:
      is-windows: 1.0.2

  /big.js@5.2.2:
    resolution: {integrity: sha512-vyL2OymJxmarO8gxMr0mhChsO9QGwhynfuu4+MHTAW6czfq9humCB7rKpUjDd9YUiDPU4mzpyupFSvOClAwbmQ==}
    dev: false

  /bluebird@3.7.2:
    resolution: {integrity: sha512-XpNj6GDQzdfW+r2Wnn7xiSAd7TM3jzkxGXBGTtWKuSXv1xUV+azxAm8jdWZN06QTQk+2N2XB9jRDkvbmQmcRtg==}
    dev: false

  /body-parser@1.20.2:
    resolution: {integrity: sha512-ml9pReCu3M61kGlqoTm2umSXTlRTuGTx0bfYj+uIUKKYycG5NtSbeetV3faSU6R7ajOPw0g/J1PvK4qNy7s5bA==}
    engines: {node: '>= 0.8', npm: 1.2.8000 || >= 1.4.16}
    dependencies:
      bytes: 3.1.2
      content-type: 1.0.5
      debug: 2.6.9
      depd: 2.0.0
      destroy: 1.2.0
      http-errors: 2.0.0
      iconv-lite: 0.4.24
      on-finished: 2.4.1
      qs: 6.11.0
      raw-body: 2.5.2
      type-is: 1.6.18
      unpipe: 1.0.0
    transitivePeerDependencies:
      - supports-color
    dev: false

  /boolbase@1.0.0:
    resolution: {integrity: sha512-JZOSA7Mo9sNGB8+UjSgzdLtokWAky1zbztM3WRLCbZ70/3cTANmQmOdR7y2g+J0e2WXywy1yS468tY+IruqEww==}

  /brace-expansion@1.1.11:
    resolution: {integrity: sha512-iCuPHDFgrHX7H2vEI/5xpz07zSHB00TpugqhmYtVmMO6518mCuRMoOYFldEBl0g187ufozdaHgWKcYFb61qGiA==}
    dependencies:
      balanced-match: 1.0.2
      concat-map: 0.0.1

  /brace-expansion@2.0.1:
    resolution: {integrity: sha512-XnAIvQ8eM+kC6aULx6wuQiwVsnzsi9d3WxzV3FpWTGA19F621kwdbsAcFKXgKUHZWsy+mY6iL1sHTxWEFCytDA==}
    dependencies:
      balanced-match: 1.0.2

  /braces@3.0.3:
    resolution: {integrity: sha512-yQbXgO/OSZVD2IsiLlro+7Hf6Q18EJrKSEsdoMzKePKXct3gvD8oLcOQdIzGupr5Fj+EDe8gO/lxc1BzfMpxvA==}
    engines: {node: '>=8'}
    dependencies:
      fill-range: 7.1.1

  /browserslist@4.23.3:
    resolution: {integrity: sha512-btwCFJVjI4YWDNfau8RhZ+B1Q/VLoUITrm3RlP6y1tYGWIOa+InuYiRGXUBXo8nA1qKmHMyLB/iVQg5TT4eFoA==}
    engines: {node: ^6 || ^7 || ^8 || ^9 || ^10 || ^11 || ^12 || >=13.7}
    hasBin: true
    dependencies:
      caniuse-lite: 1.0.30001651
      electron-to-chromium: 1.5.6
      node-releases: 2.0.18
      update-browserslist-db: 1.1.0(browserslist@4.23.3)

  /buffer-from@1.1.2:
    resolution: {integrity: sha512-E+XQCRwSbaaiChtv6k6Dwgc+bx+Bs6vuKJHHl5kox/BaKbhiXzqQOwK4cO22yElGp2OCmjwVhT3HmxgyPGnJfQ==}

  /builtin-modules@3.3.0:
    resolution: {integrity: sha512-zhaCDicdLuWN5UbN5IMnFqNMhNfo919sH85y2/ea+5Yg9TsTkeZxpL+JLbp6cgYFS4sRLp3YV4S6yDuqVWHYOw==}
    engines: {node: '>=6'}

  /builtins@5.1.0:
    resolution: {integrity: sha512-SW9lzGTLvWTP1AY8xeAMZimqDrIaSdLQUcVr9DMef51niJ022Ri87SwRRKYm4A6iHfkPaiVUu/Duw2Wc4J7kKg==}
    dependencies:
      semver: 7.6.3

  /bytes@3.1.2:
    resolution: {integrity: sha512-/Nf7TyzTx6S3yRJObOAV7956r8cr2+Oj8AC5dt8wSP3BQAoeX58NoHyCU8P8zGkNXStjTSi6fzO6F0pBdcYbEg==}
    engines: {node: '>= 0.8'}
    dev: false

  /cac@6.7.14:
    resolution: {integrity: sha512-b6Ilus+c3RrdDk+JhLKUAQfzzgLEPy6wcXqS7f/xe1EETvsDP6GORG7SFuOs6cID5YkqchW/LXZbX5bc8j7ZcQ==}
    engines: {node: '>=8'}
    dev: true

  /call-bind@1.0.7:
    resolution: {integrity: sha512-GHTSNSYICQ7scH7sZ+M2rFopRoLh8t2bLSW6BbgrtLsahOIB5iyAVJf9GjWK3cYTDaMj4XdBpM1cA6pIS0Kv2w==}
    engines: {node: '>= 0.4'}
    dependencies:
      es-define-property: 1.0.0
      es-errors: 1.3.0
      function-bind: 1.1.2
      get-intrinsic: 1.2.4
      set-function-length: 1.2.2

  /callsites@3.1.0:
    resolution: {integrity: sha512-P8BjAsXvZS+VIDUI11hHCQEv74YT67YUi5JJFNWIqL235sBmjX4+qx9Muvls5ivyNENctx46xQLQ3aTuE7ssaQ==}
    engines: {node: '>=6'}

  /caniuse-api@3.0.0:
    resolution: {integrity: sha512-bsTwuIg/BZZK/vreVTYYbSWoe2F+71P7K5QGEX+pT250DZbfU1MQ5prOKpPR+LL6uWKK3KMwMCAS74QB3Um1uw==}
    dependencies:
      browserslist: 4.23.3
      caniuse-lite: 1.0.30001651
      lodash.memoize: 4.1.2
      lodash.uniq: 4.5.0
    dev: true

  /caniuse-lite@1.0.30001651:
    resolution: {integrity: sha512-9Cf+Xv1jJNe1xPZLGuUXLNkE1BoDkqRqYyFJ9TDYSqhduqA4hu4oR9HluGoWYQC/aj8WHjsGVV+bwkh0+tegRg==}

  /chai@4.5.0:
    resolution: {integrity: sha512-RITGBfijLkBddZvnn8jdqoTypxvqbOLYQkGGxXzeFjVHvudaPw0HNFD9x928/eUwYWd2dPCugVqspGALTZZQKw==}
    engines: {node: '>=4'}
    dependencies:
      assertion-error: 1.1.0
      check-error: 1.0.3
      deep-eql: 4.1.4
      get-func-name: 2.0.2
      loupe: 2.3.7
      pathval: 1.1.1
      type-detect: 4.1.0
    dev: true

  /chalk@2.4.2:
    resolution: {integrity: sha512-Mti+f9lpJNcwF4tWV8/OrTTtF1gZi+f8FqlyAdouralcFWFQWF2+NgCHShjkCb+IFBLq9buZwE1xckQU4peSuQ==}
    engines: {node: '>=4'}
    requiresBuild: true
    dependencies:
      ansi-styles: 3.2.1
      escape-string-regexp: 1.0.5
      supports-color: 5.5.0

  /chalk@4.1.2:
    resolution: {integrity: sha512-oKnbhFyRIXpUuez8iBMmyEa4nbj4IOQyuhc/wy9kY7/WVPcwIO9VA668Pu8RkO7+0G76SLROeyw9CpQ061i4mA==}
    engines: {node: '>=10'}
    dependencies:
      ansi-styles: 4.3.0
      supports-color: 7.2.0

  /chalk@5.3.0:
    resolution: {integrity: sha512-dLitG79d+GV1Nb/VYcCDFivJeK1hiukt9QjRNVOsUtTy1rR1YJsmpGGTZ3qJos+uw7WmWF4wUwBd9jxjocFC2w==}
    engines: {node: ^12.17.0 || ^14.13 || >=16.0.0}
    dev: true

  /check-error@1.0.3:
    resolution: {integrity: sha512-iKEoDYaRmd1mxM90a2OEfWhjsjPpYPuQ+lMYsoxB126+t8fw7ySEO48nmDg5COTjxDI65/Y2OWpeEHk3ZOe8zg==}
    dependencies:
      get-func-name: 2.0.2
    dev: true

  /chrome-trace-event@1.0.4:
    resolution: {integrity: sha512-rNjApaLzuwaOTjCiT8lSDdGN1APCiqkChLMJxJPWLunPAt5fy8xgU9/jNOchV84wfIxrA0lRQB7oCT8jrn/wrQ==}
    engines: {node: '>=6.0'}

  /citty@0.1.6:
    resolution: {integrity: sha512-tskPPKEs8D2KPafUypv2gxwJP8h/OaJmC82QQGGDQcHvXX43xF2VDACcJVmZ0EuSxkpO9Kc4MlrA3q0+FG58AQ==}
    dependencies:
      consola: 3.2.3
    dev: true

  /cli-cursor@5.0.0:
    resolution: {integrity: sha512-aCj4O5wKyszjMmDT4tZj93kxyydN/K5zPWSCe6/0AV/AA1pqe5ZBIw0a2ZfPQV7lL5/yb5HsUreJ6UFAF1tEQw==}
    engines: {node: '>=18'}
    dependencies:
      restore-cursor: 5.1.0
    dev: true

  /cli-truncate@4.0.0:
    resolution: {integrity: sha512-nPdaFdQ0h/GEigbPClz11D0v/ZJEwxmeVZGeMo3Z5StPtUTkA9o1lD6QwoirYiSDzbcwn2XcjwmCp68W1IS4TA==}
    engines: {node: '>=18'}
    dependencies:
      slice-ansi: 5.0.0
      string-width: 7.2.0
    dev: true

  /color-convert@1.9.3:
    resolution: {integrity: sha512-QfAUtd+vFdAtFQcC8CCyYt1fYWxSqAiK2cSD6zDB8N3cpsEBAvRxp9zOGg6G/SHHJYAT88/az/IuDGALsNVbGg==}
    requiresBuild: true
    dependencies:
      color-name: 1.1.3

  /color-convert@2.0.1:
    resolution: {integrity: sha512-RRECPsj7iu/xb5oKYcsFHSppFNnsj/52OVTRKb4zP5onXwVF3zVmmToNcOfGC+CRDpfK/U584fMg38ZHCaElKQ==}
    engines: {node: '>=7.0.0'}
    dependencies:
      color-name: 1.1.4

  /color-name@1.1.3:
    resolution: {integrity: sha512-72fSenhMw2HZMTVHeCA9KCmpEIbzWiQsjN+BHcBbS9vr1mtt+vJjPdksIBNUmKAW8TFUDPJK5SUU3QhE9NEXDw==}
    requiresBuild: true

  /color-name@1.1.4:
    resolution: {integrity: sha512-dOy+3AuW3a2wNbZHIuMZpTcgjGuLU/uBL/ubcZF9OXbDo8ff4O8yVp5Bf0efS8uEoYo5q4Fx7dY9OgQGXgAsQA==}

  /colord@2.9.3:
    resolution: {integrity: sha512-jeC1axXpnb0/2nn/Y1LPuLdgXBLH7aDcHu4KEKfqw3CUhX7ZpfBSlPKyqXE6btIgEzfWtrX3/tyBCaCvXvMkOw==}

  /colorette@2.0.20:
    resolution: {integrity: sha512-IfEDxwoWIjkeXL1eXcDiow4UbKjhLdq6/EuSVR9GMN7KVH3r9gQ83e73hsz1Nd1T3ijd5xv1wcWRYO+D6kCI2w==}

  /commander@12.1.0:
    resolution: {integrity: sha512-Vw8qHK3bZM9y/P10u3Vib8o/DdkvA2OtPtZvD871QKjy74Wj1WSKFILMPRPSdUSx5RFK1arlJzEtA4PkFgnbuA==}
    engines: {node: '>=18'}
    dev: true

  /commander@2.20.3:
    resolution: {integrity: sha512-GpVkmM8vF2vQUkj2LvZmD35JxeJOLCwJ9cUkugyk2nuhbv3+mJvpLYYt+0+USMxE+oj+ey/lJEnhZw75x/OMcQ==}

  /commander@7.2.0:
    resolution: {integrity: sha512-QrWXB+ZQSVPmIWIhtEO9H+gwHaMGYiF5ChvoJ+K9ZGHG/sVsa6yiesAD1GC/x46sET00Xlwo1u49RVVVzvcSkw==}
    engines: {node: '>= 10'}
    dev: true

  /commondir@1.0.1:
    resolution: {integrity: sha512-W9pAhw0ja1Edb5GVdIF1mjZw/ASI0AlShXM83UUGe2DVr5TdAPEA1OA8m/g8zWp9x6On7gqufY+FatDbC3MDQg==}
    dev: true

  /computeds@0.0.1:
    resolution: {integrity: sha512-7CEBgcMjVmitjYo5q8JTJVra6X5mQ20uTThdK+0kR7UEaDrAWEQcRiBtWJzga4eRpP6afNwwLsX2SET2JhVB1Q==}
    dev: true

  /concat-map@0.0.1:
    resolution: {integrity: sha512-/Srv4dswyQNBfohGpz9o6Yb3Gz3SrUDqBH5rTuhGR7ahtlbYKnVxw2bCFMRljaA7EXHaXZ8wsHdodFvbkhKmqg==}

  /confbox@0.1.7:
    resolution: {integrity: sha512-uJcB/FKZtBMCJpK8MQji6bJHgu1tixKPxRLeGkNzBoOZzpnZUJm0jm2/sBDWcuBx1dYgxV4JU+g5hmNxCyAmdA==}
    dev: true

  /consola@3.2.3:
    resolution: {integrity: sha512-I5qxpzLv+sJhTVEoLYNcTW+bThDCPsit0vLNKShZx6rLtpilNpmmeTPaeqJb9ZE9dV3DGaeby6Vuhrw38WjeyQ==}
    engines: {node: ^14.18.0 || >=16.10.0}
    dev: true

  /consolidate@0.15.1:
    resolution: {integrity: sha512-DW46nrsMJgy9kqAbPt5rKaCr7uFtpo4mSUvLHIUbJEjm0vo+aY5QLwBUq3FK4tRnJr/X0Psc0C4jf/h+HtXSMw==}
    engines: {node: '>= 0.10.0'}
    deprecated: Please upgrade to consolidate v1.0.0+ as it has been modernized with several long-awaited fixes implemented. Maintenance is supported by Forward Email at https://forwardemail.net ; follow/watch https://github.com/ladjs/consolidate for updates and release changelog
    peerDependencies:
      arc-templates: ^0.5.3
      atpl: '>=0.7.6'
      babel-core: ^6.26.3
      bracket-template: ^1.1.5
      coffee-script: ^1.12.7
      dot: ^1.1.3
      dust: ^0.3.0
      dustjs-helpers: ^1.7.4
      dustjs-linkedin: ^2.7.5
      eco: ^1.1.0-rc-3
      ect: ^0.5.9
      ejs: ^3.1.5
      haml-coffee: ^1.14.1
      hamlet: ^0.3.3
      hamljs: ^0.6.2
      handlebars: ^4.7.6
      hogan.js: ^3.0.2
      htmling: ^0.0.8
      jade: ^1.11.0
      jazz: ^0.0.18
      jqtpl: ~1.1.0
      just: ^0.1.8
      liquid-node: ^3.0.1
      liquor: ^0.0.5
      lodash: ^4.17.20
      marko: ^3.14.4
      mote: ^0.2.0
      mustache: ^3.0.0
      nunjucks: ^3.2.2
      plates: ~0.4.11
      pug: ^3.0.0
      qejs: ^3.0.5
      ractive: ^1.3.12
      razor-tmpl: ^1.3.1
      react: ^16.13.1
      react-dom: ^16.13.1
      slm: ^2.0.0
      squirrelly: ^5.1.0
      swig: ^1.4.2
      swig-templates: ^2.0.3
      teacup: ^2.0.0
      templayed: '>=0.2.3'
      then-jade: '*'
      then-pug: '*'
      tinyliquid: ^0.2.34
      toffee: ^0.3.6
      twig: ^1.15.2
      twing: ^5.0.2
      underscore: ^1.11.0
      vash: ^0.13.0
      velocityjs: ^2.0.1
      walrus: ^0.10.1
      whiskers: ^0.4.0
    peerDependenciesMeta:
      arc-templates:
        optional: true
      atpl:
        optional: true
      babel-core:
        optional: true
      bracket-template:
        optional: true
      coffee-script:
        optional: true
      dot:
        optional: true
      dust:
        optional: true
      dustjs-helpers:
        optional: true
      dustjs-linkedin:
        optional: true
      eco:
        optional: true
      ect:
        optional: true
      ejs:
        optional: true
      haml-coffee:
        optional: true
      hamlet:
        optional: true
      hamljs:
        optional: true
      handlebars:
        optional: true
      hogan.js:
        optional: true
      htmling:
        optional: true
      jade:
        optional: true
      jazz:
        optional: true
      jqtpl:
        optional: true
      just:
        optional: true
      liquid-node:
        optional: true
      liquor:
        optional: true
      lodash:
        optional: true
      marko:
        optional: true
      mote:
        optional: true
      mustache:
        optional: true
      nunjucks:
        optional: true
      plates:
        optional: true
      pug:
        optional: true
      qejs:
        optional: true
      ractive:
        optional: true
      razor-tmpl:
        optional: true
      react:
        optional: true
      react-dom:
        optional: true
      slm:
        optional: true
      squirrelly:
        optional: true
      swig:
        optional: true
      swig-templates:
        optional: true
      teacup:
        optional: true
      templayed:
        optional: true
      then-jade:
        optional: true
      then-pug:
        optional: true
      tinyliquid:
        optional: true
      toffee:
        optional: true
      twig:
        optional: true
      twing:
        optional: true
      underscore:
        optional: true
      vash:
        optional: true
      velocityjs:
        optional: true
      walrus:
        optional: true
      whiskers:
        optional: true
    dependencies:
      bluebird: 3.7.2
    dev: false

  /content-disposition@0.5.4:
    resolution: {integrity: sha512-FveZTNuGw04cxlAiWbzi6zTAL/lhehaWbTtgluJh4/E95DqMwTmha3KZN1aAWA8cFIhHzMZUvLevkw5Rqk+tSQ==}
    engines: {node: '>= 0.6'}
    dependencies:
      safe-buffer: 5.2.1
    dev: false

  /content-type@1.0.5:
    resolution: {integrity: sha512-nTjqfcBFEipKdXCv4YDQWCfmcLZKm81ldF0pAopTvyrFGVbcR6P/VAAd5G7N+0tTr8QqiU0tFadD6FK4NtJwOA==}
    engines: {node: '>= 0.6'}
    dev: false

  /convert-source-map@2.0.0:
    resolution: {integrity: sha512-Kvp459HrV2FEJ1CAsi1Ku+MY3kasH19TFykTz2xWmMeq6bk2NU3XXvfJ+Q61m0xktWwt+1HSYf3JZsTms3aRJg==}
    dev: true

  /cookie-signature@1.0.6:
    resolution: {integrity: sha512-QADzlaHc8icV8I7vbaJXJwod9HWYp8uCqf1xa4OfNu1T7JVxQIrUgOWtHdNDtPiywmFbiS12VjotIXLrKM3orQ==}
    dev: false

  /cookie@0.6.0:
    resolution: {integrity: sha512-U71cyTamuh1CRNCfpGY6to28lxvNwPG4Guz/EVjgf3Jmzv0vlDp1atT9eS5dDjMYHucpHbWns6Lwf3BKz6svdw==}
    engines: {node: '>= 0.6'}
    dev: false

  /copy-anything@2.0.6:
    resolution: {integrity: sha512-1j20GZTsvKNkc4BY3NpMOM8tt///wY3FpIzozTOFO2ffuZcV61nojHXVKIy3WM+7ADCy5FVhdZYHYDdgTU0yJw==}
    dependencies:
      is-what: 3.14.1

  /cosmiconfig@9.0.0(typescript@5.4.5):
    resolution: {integrity: sha512-itvL5h8RETACmOTFc4UfIyB2RfEHi71Ax6E/PivVxq9NseKbOWpeyHEOIbmAw1rs8Ak0VursQNww7lf7YtUwzg==}
    engines: {node: '>=14'}
    peerDependencies:
      typescript: '>=4.9.5'
    peerDependenciesMeta:
      typescript:
        optional: true
    dependencies:
      env-paths: 2.2.1
      import-fresh: 3.3.0
      js-yaml: 4.1.0
      parse-json: 5.2.0
      typescript: 5.4.5

  /cross-spawn@7.0.3:
    resolution: {integrity: sha512-iRDPJKUPVEND7dHPO8rkbOnPpyDygcDFtWjpeWNCgy8WP2rXcxXL8TskReQl6OrB2G7+UJrags1q15Fudc7G6w==}
    engines: {node: '>= 8'}
    dependencies:
      path-key: 3.1.1
      shebang-command: 2.0.0
      which: 2.0.2

  /css-declaration-sorter@7.2.0(postcss@8.4.41):
    resolution: {integrity: sha512-h70rUM+3PNFuaBDTLe8wF/cdWu+dOZmb7pJt8Z2sedYbAcQVQV/tEchueg3GWxwqS0cxtbxmaHEdkNACqcvsow==}
    engines: {node: ^14 || ^16 || >=18}
    peerDependencies:
      postcss: ^8.0.9
    dependencies:
      postcss: 8.4.41
    dev: true

  /css-functions-list@3.2.2:
    resolution: {integrity: sha512-c+N0v6wbKVxTu5gOBBFkr9BEdBWaqqjQeiJ8QvSRIJOf+UxlJh930m8e6/WNeODIK0mYLFkoONrnj16i2EcvfQ==}
    engines: {node: '>=12 || >=16'}

  /css-loader@7.1.2(webpack@5.93.0):
    resolution: {integrity: sha512-6WvYYn7l/XEGN8Xu2vWFt9nVzrCn39vKyTEFf/ExEyoksJjjSZV/0/35XPlMbpnr6VGhZIUg5yJrL8tGfes/FA==}
    engines: {node: '>= 18.12.0'}
    peerDependencies:
      '@rspack/core': 0.x || 1.x
      webpack: ^5.27.0
    peerDependenciesMeta:
      '@rspack/core':
        optional: true
      webpack:
        optional: true
    dependencies:
      icss-utils: 5.1.0(postcss@8.4.47)
      postcss: 8.4.47
      postcss-modules-extract-imports: 3.1.0(postcss@8.4.47)
      postcss-modules-local-by-default: 4.0.5(postcss@8.4.47)
      postcss-modules-scope: 3.2.0(postcss@8.4.47)
      postcss-modules-values: 4.0.0(postcss@8.4.47)
      postcss-value-parser: 4.2.0
      semver: 7.6.3
      webpack: 5.93.0
    dev: false

  /css-select@5.1.0:
    resolution: {integrity: sha512-nwoRF1rvRRnnCqqY7updORDsuqKzqYJ28+oSMaJMMgOauh3fvwHqMS7EZpIPqK8GL+g9mKxF1vP/ZjSeNjEVHg==}
    dependencies:
      boolbase: 1.0.0
      css-what: 6.1.0
      domhandler: 5.0.3
      domutils: 3.1.0
      nth-check: 2.1.1
    dev: true

  /css-tree@2.2.1:
    resolution: {integrity: sha512-OA0mILzGc1kCOCSJerOeqDxDQ4HOh+G8NbOJFOTgOCzpw7fCBubk0fEyxp8AgOL/jvLgYA/uV0cMbe43ElF1JA==}
    engines: {node: ^10 || ^12.20.0 || ^14.13.0 || >=15.0.0, npm: '>=7.0.0'}
    dependencies:
      mdn-data: 2.0.28
      source-map-js: 1.2.0
    dev: true

  /css-tree@2.3.1:
    resolution: {integrity: sha512-6Fv1DV/TYw//QF5IzQdqsNDjx/wc8TrMBZsqjL9eW01tWb7R7k/mq+/VXfJCl7SoD5emsJop9cOByJZfs8hYIw==}
    engines: {node: ^10 || ^12.20.0 || ^14.13.0 || >=15.0.0}
    dependencies:
      mdn-data: 2.0.30
      source-map-js: 1.2.0

  /css-what@6.1.0:
    resolution: {integrity: sha512-HTUrgRJ7r4dsZKU6GjmpfRK1O76h97Z8MfS1G0FozR+oF2kG6Vfe8JE6zwrkbxigziPHinCJ+gCPjA9EaBDtRw==}
    engines: {node: '>= 6'}
    dev: true

  /cssesc@3.0.0:
    resolution: {integrity: sha512-/Tb/JcjK111nNScGob5MNtsntNM1aCNUDipB/TkwZFhyDrrE47SOx/18wF2bbjgc3ZzCSKW1T5nt5EbFoAz/Vg==}
    engines: {node: '>=4'}
    hasBin: true

  /cssnano-preset-default@7.0.5(postcss@8.4.41):
    resolution: {integrity: sha512-Jbzja0xaKwc5JzxPQoc+fotKpYtWEu4wQLMQe29CM0FjjdRjA4omvbGHl2DTGgARKxSTpPssBsok+ixv8uTBqw==}
    engines: {node: ^18.12.0 || ^20.9.0 || >=22.0}
    peerDependencies:
      postcss: ^8.4.31
    dependencies:
      browserslist: 4.23.3
      css-declaration-sorter: 7.2.0(postcss@8.4.41)
      cssnano-utils: 5.0.0(postcss@8.4.41)
      postcss: 8.4.41
      postcss-calc: 10.0.1(postcss@8.4.41)
      postcss-colormin: 7.0.2(postcss@8.4.41)
      postcss-convert-values: 7.0.3(postcss@8.4.41)
      postcss-discard-comments: 7.0.2(postcss@8.4.41)
      postcss-discard-duplicates: 7.0.1(postcss@8.4.41)
      postcss-discard-empty: 7.0.0(postcss@8.4.41)
      postcss-discard-overridden: 7.0.0(postcss@8.4.41)
      postcss-merge-longhand: 7.0.3(postcss@8.4.41)
      postcss-merge-rules: 7.0.3(postcss@8.4.41)
      postcss-minify-font-values: 7.0.0(postcss@8.4.41)
      postcss-minify-gradients: 7.0.0(postcss@8.4.41)
      postcss-minify-params: 7.0.2(postcss@8.4.41)
      postcss-minify-selectors: 7.0.3(postcss@8.4.41)
      postcss-normalize-charset: 7.0.0(postcss@8.4.41)
      postcss-normalize-display-values: 7.0.0(postcss@8.4.41)
      postcss-normalize-positions: 7.0.0(postcss@8.4.41)
      postcss-normalize-repeat-style: 7.0.0(postcss@8.4.41)
      postcss-normalize-string: 7.0.0(postcss@8.4.41)
      postcss-normalize-timing-functions: 7.0.0(postcss@8.4.41)
      postcss-normalize-unicode: 7.0.2(postcss@8.4.41)
      postcss-normalize-url: 7.0.0(postcss@8.4.41)
      postcss-normalize-whitespace: 7.0.0(postcss@8.4.41)
      postcss-ordered-values: 7.0.1(postcss@8.4.41)
      postcss-reduce-initial: 7.0.2(postcss@8.4.41)
      postcss-reduce-transforms: 7.0.0(postcss@8.4.41)
      postcss-svgo: 7.0.1(postcss@8.4.41)
      postcss-unique-selectors: 7.0.2(postcss@8.4.41)
    dev: true

  /cssnano-utils@5.0.0(postcss@8.4.41):
    resolution: {integrity: sha512-Uij0Xdxc24L6SirFr25MlwC2rCFX6scyUmuKpzI+JQ7cyqDEwD42fJ0xfB3yLfOnRDU5LKGgjQ9FA6LYh76GWQ==}
    engines: {node: ^18.12.0 || ^20.9.0 || >=22.0}
    peerDependencies:
      postcss: ^8.4.31
    dependencies:
      postcss: 8.4.41
    dev: true

  /cssnano@7.0.5(postcss@8.4.41):
    resolution: {integrity: sha512-Aq0vqBLtpTT5Yxj+hLlLfNPFuRQCDIjx5JQAhhaedQKLNDvDGeVziF24PS+S1f0Z5KCxWvw0QVI3VNHNBITxVQ==}
    engines: {node: ^18.12.0 || ^20.9.0 || >=22.0}
    peerDependencies:
      postcss: ^8.4.31
    dependencies:
      cssnano-preset-default: 7.0.5(postcss@8.4.41)
      lilconfig: 3.1.2
      postcss: 8.4.41
    dev: true

  /csso@5.0.5:
    resolution: {integrity: sha512-0LrrStPOdJj+SPCCrGhzryycLjwcgUSHBtxNA8aIDxf0GLsRh1cKYhB00Gd1lDOS4yGH69+SNn13+TWbVHETFQ==}
    engines: {node: ^10 || ^12.20.0 || ^14.13.0 || >=15.0.0, npm: '>=7.0.0'}
    dependencies:
      css-tree: 2.2.1
    dev: true

  /csstype@3.1.3:
    resolution: {integrity: sha512-M1uQkMl8rQK/szD0LNhtqxIPLpimGm8sOBwU7lLnCpSbTyY3yeU1Vc7l4KT5zT4s/yOxHH5O7tIuuLOCnLADRw==}

  /data-view-buffer@1.0.1:
    resolution: {integrity: sha512-0lht7OugA5x3iJLOWFhWK/5ehONdprk0ISXqVFn/NFrDu+cuc8iADFrGQz5BnRK7LLU3JmkbXSxaqX+/mXYtUA==}
    engines: {node: '>= 0.4'}
    dependencies:
      call-bind: 1.0.7
      es-errors: 1.3.0
      is-data-view: 1.0.1

  /data-view-byte-length@1.0.1:
    resolution: {integrity: sha512-4J7wRJD3ABAzr8wP+OcIcqq2dlUKp4DVflx++hs5h5ZKydWMI6/D/fAot+yh6g2tHh8fLFTvNOaVN357NvSrOQ==}
    engines: {node: '>= 0.4'}
    dependencies:
      call-bind: 1.0.7
      es-errors: 1.3.0
      is-data-view: 1.0.1

  /data-view-byte-offset@1.0.0:
    resolution: {integrity: sha512-t/Ygsytq+R995EJ5PZlD4Cu56sWa8InXySaViRzw9apusqsOO2bQP+SbYzAhR0pFKoB+43lYy8rWban9JSuXnA==}
    engines: {node: '>= 0.4'}
    dependencies:
      call-bind: 1.0.7
      es-errors: 1.3.0
      is-data-view: 1.0.1

  /de-indent@1.0.2:
    resolution: {integrity: sha512-e/1zu3xH5MQryN2zdVaF0OrdNLUbvWxzMbi+iNA6Bky7l1RoP8a2fIbRocyHclXt/arDrrR6lL3TqFD9pMQTsg==}
    dev: true

  /debug@2.6.9:
    resolution: {integrity: sha512-bC7ElrdJaJnPbAP+1EotYvqZsb3ecl5wi6Bfi6BJTUcNowp6cvspg0jXznRTKDjm/E7AdgFBVeAPVMNcKGsHMA==}
    peerDependencies:
      supports-color: '*'
    peerDependenciesMeta:
      supports-color:
        optional: true
    dependencies:
      ms: 2.0.0

  /debug@3.2.7:
    resolution: {integrity: sha512-CFjzYYAi4ThfiQvizrFQevTTXHtnCqWfe7x1AhgEscTz6ZbLbfoLRLPugTQyBth6f8ZERVUSyWHFD/7Wu4t1XQ==}
    peerDependencies:
      supports-color: '*'
    peerDependenciesMeta:
      supports-color:
        optional: true
    dependencies:
      ms: 2.1.3

  /debug@4.3.4:
    resolution: {integrity: sha512-PRWFHuSU3eDtQJPvnNY7Jcket1j0t5OuOsFzPPzsekD52Zl8qUfFIPEiswXqIvHWGVHOgX+7G/vCNNhehwxfkQ==}
    engines: {node: '>=6.0'}
    peerDependencies:
      supports-color: '*'
    peerDependenciesMeta:
      supports-color:
        optional: true
    dependencies:
      ms: 2.1.2
    dev: true

  /debug@4.3.6:
    resolution: {integrity: sha512-O/09Bd4Z1fBrU4VzkhFqVgpPzaGbw6Sm9FEkBT1A/YBXQFGuuSxa1dN2nxgxS34JmKXqYx8CZAwEVoJFImUXIg==}
    engines: {node: '>=6.0'}
    peerDependencies:
      supports-color: '*'
    peerDependenciesMeta:
      supports-color:
        optional: true
    dependencies:
      ms: 2.1.2

  /deep-eql@4.1.4:
    resolution: {integrity: sha512-SUwdGfqdKOwxCPeVYjwSyRpJ7Z+fhpwIAtmCUdZIWZ/YP5R9WAsyuSgpLVDi9bjWoN2LXHNss/dk3urXtdQxGg==}
    engines: {node: '>=6'}
    dependencies:
      type-detect: 4.1.0
    dev: true

  /deep-is@0.1.4:
    resolution: {integrity: sha512-oIPzksmTg4/MriiaYGO+okXDT7ztn/w3Eptv/+gSIdMdKsJo0u4CfYNFJPy+4SKMuCqGw2wxnA+URMg3t8a/bQ==}

  /deepmerge@4.3.1:
    resolution: {integrity: sha512-3sUqbMEc77XqpdNO7FRyRog+eW3ph+GYCbj+rK+uYyRMuwsVy0rMiVtPn+QJlKFvWP/1PYpapqYn0Me2knFn+A==}
    engines: {node: '>=0.10.0'}
    dev: true

  /define-data-property@1.1.4:
    resolution: {integrity: sha512-rBMvIzlpA8v6E+SJZoo++HAYqsLrkg7MSfIinMPFhmkorw7X+dOXVJQs+QT69zGkzMyfDnIMN2Wid1+NbL3T+A==}
    engines: {node: '>= 0.4'}
    dependencies:
      es-define-property: 1.0.0
      es-errors: 1.3.0
      gopd: 1.0.1

  /define-properties@1.2.1:
    resolution: {integrity: sha512-8QmQKqEASLd5nx0U1B1okLElbUuuttJ/AnYmRXbbbGDWh6uS208EjD4Xqq/I9wK7u0v6O08XhTWnt5XtEbR6Dg==}
    engines: {node: '>= 0.4'}
    dependencies:
      define-data-property: 1.1.4
      has-property-descriptors: 1.0.2
      object-keys: 1.1.1

  /defu@6.1.4:
    resolution: {integrity: sha512-mEQCMmwJu317oSz8CwdIOdwf3xMif1ttiM8LTufzc3g6kR+9Pe236twL8j3IYT1F7GfRgGcW6MWxzZjLIkuHIg==}
    dev: true

  /depd@2.0.0:
    resolution: {integrity: sha512-g7nH6P6dyDioJogAAGprGpCtVImJhpPk/roCzdb3fIh61/s/nPsfR6onyMwkCAR/OlC3yBC0lESvUoQEAssIrw==}
    engines: {node: '>= 0.8'}

  /destroy@1.2.0:
    resolution: {integrity: sha512-2sJGJTaXIIaR1w4iJSNoN0hnMY7Gpc/n8D4qSCJw8QqFWXf7cuAgnEHxBpweaVcPevC2l3KpjYCx3NypQQgaJg==}
    engines: {node: '>= 0.8', npm: 1.2.8000 || >= 1.4.16}

  /diff-sequences@29.6.3:
    resolution: {integrity: sha512-EjePK1srD3P08o2j4f0ExnylqRs5B9tJjcp9t1krH2qRi8CCdsYfwe9JgSLurFBWwq4uOlipzfk5fHNvwFKr8Q==}
    engines: {node: ^14.15.0 || ^16.10.0 || >=18.0.0}
    dev: true

  /dir-glob@3.0.1:
    resolution: {integrity: sha512-WkrWp9GR4KXfKGYzOLmTuGVi1UWFfws377n9cc55/tb6DuqyF6pcQ5AbiHEshaDpY9v6oaSr2XCDidGmMwdzIA==}
    engines: {node: '>=8'}
    dependencies:
      path-type: 4.0.0

  /doctrine@2.1.0:
    resolution: {integrity: sha512-35mSku4ZXK0vfCuHEDAwt55dg2jNajHZ1odvF+8SSr82EsZY4QmXfuWso8oEd8zRhVObSN18aM0CjSdoBX7zIw==}
    engines: {node: '>=0.10.0'}
    dependencies:
      esutils: 2.0.3

  /doctrine@3.0.0:
    resolution: {integrity: sha512-yS+Q5i3hBf7GBkd4KG8a7eBNNWNGLTaEwwYWUijIYM7zrlYDM0BFXHjjPWlWZ1Rg7UaddZeIDmi9jF3HmqiQ2w==}
    engines: {node: '>=6.0.0'}
    dependencies:
      esutils: 2.0.3

  /dom-serializer@2.0.0:
    resolution: {integrity: sha512-wIkAryiqt/nV5EQKqQpo3SToSOV9J0DnbJqwK7Wv/Trc92zIAYZ4FlMu+JPFW1DfGFt81ZTCGgDEabffXeLyJg==}
    dependencies:
      domelementtype: 2.3.0
      domhandler: 5.0.3
      entities: 4.5.0

  /domelementtype@2.3.0:
    resolution: {integrity: sha512-OLETBj6w0OsagBwdXnPdN0cnMfF9opN69co+7ZrbfPGrdpPVNBUj02spi6B1N7wChLQiPn4CSH/zJvXw56gmHw==}

  /domhandler@5.0.3:
    resolution: {integrity: sha512-cgwlv/1iFQiFnU96XXgROh8xTeetsnJiDsTc7TYCLFd9+/WNkIqPTxiM/8pSd8VIrhXGTf1Ny1q1hquVqDJB5w==}
    engines: {node: '>= 4'}
    dependencies:
      domelementtype: 2.3.0

  /domutils@3.1.0:
    resolution: {integrity: sha512-H78uMmQtI2AhgDJjWeQmHwJJ2bLPD3GMmO7Zja/ZZh84wkm+4ut+IUnUdRa8uCGX88DiVx1j6FRe1XfxEgjEZA==}
    dependencies:
      dom-serializer: 2.0.0
      domelementtype: 2.3.0
      domhandler: 5.0.3

  /ee-first@1.1.1:
    resolution: {integrity: sha512-WMwm9LhRUo+WUaRN+vRuETqG89IgZphVSNkdFgeb6sS/E4OrDIN7t48CAewSHXc6C8lefD8KKfr5vY61brQlow==}

  /electron-to-chromium@1.5.6:
    resolution: {integrity: sha512-jwXWsM5RPf6j9dPYzaorcBSUg6AiqocPEyMpkchkvntaH9HGfOOMZwxMJjDY/XEs3T5dM7uyH1VhRMkqUU9qVw==}

  /emoji-regex@10.3.0:
    resolution: {integrity: sha512-QpLs9D9v9kArv4lfDEgg1X/gN5XLnf/A6l9cs8SPZLRZR3ZkY9+kwIQTxm+fsSej5UMYGE8fdoaZVIBlqG0XTw==}
    dev: true

  /emoji-regex@8.0.0:
    resolution: {integrity: sha512-MSjYzcWNOA0ewAHpz0MxpYFvwg6yjy1NG3xteoqz644VCo/RPgnr1/GGt+ic3iJTzQ8Eu3TdM14SawnVUmGE6A==}

  /emojis-list@3.0.0:
    resolution: {integrity: sha512-/kyM18EfinwXZbno9FyUGeFh87KC8HRQBQGildHZbEuRyWFOmv1U10o9BBp8XVZDVNNuQKyIGIu5ZYAAXJ0V2Q==}
    engines: {node: '>= 4'}
    dev: false

  /encodeurl@1.0.2:
    resolution: {integrity: sha512-TPJXq8JqFaVYm2CWmPvnP2Iyo4ZSM7/QKcSmuMLDObfpH5fi7RUGmd/rTDf+rut/saiDiQEeVTNgAmJEdAOx0w==}
    engines: {node: '>= 0.8'}

  /enhanced-resolve@5.17.1:
    resolution: {integrity: sha512-LMHl3dXhTcfv8gM4kEzIUeTQ+7fpdA0l2tUf34BddXPkz2A5xJ5L/Pchd5BL6rdccM9QGvu0sWZzK1Z1t4wwyg==}
    engines: {node: '>=10.13.0'}
    dependencies:
      graceful-fs: 4.2.11
      tapable: 2.2.1

  /entities@4.5.0:
    resolution: {integrity: sha512-V0hjH4dGPh9Ao5p0MoRY6BVqtwCjhz6vI5LT8AJ55H+4g9/4vbHx1I54fS0XuclLhDHArPQCiMjDxjaL8fPxhw==}
    engines: {node: '>=0.12'}

  /env-paths@2.2.1:
    resolution: {integrity: sha512-+h1lkLKhZMTYjog1VEpJNG7NZJWcuc2DDk/qsqSTRRCOXiLjeQ1d1/udrUGhqMxUgAlwKNZ0cf2uqan5GLuS2A==}
    engines: {node: '>=6'}

  /environment@1.1.0:
    resolution: {integrity: sha512-xUtoPkMggbz0MPyPiIWr1Kp4aeWJjDZ6SMvURhimjdZgsRuDplF5/s9hcgGhyXMhs+6vpnuoiZ2kFiu3FMnS8Q==}
    engines: {node: '>=18'}
    dev: true

  /errno@0.1.8:
    resolution: {integrity: sha512-dJ6oBr5SQ1VSd9qkk7ByRgb/1SH4JZjCHSW/mr63/QcXO9zLVxvJ6Oy13nio03rxpSnVDDjFor75SjVeZWPW/A==}
    hasBin: true
    requiresBuild: true
    dependencies:
      prr: 1.0.1
    optional: true

  /error-ex@1.3.2:
    resolution: {integrity: sha512-7dFHNmqeFSEt2ZBsCriorKnn3Z2pj+fd9kmI6QoWw4//DL+icEBfc0U7qJCisqrTsKTjw4fNFy2pW9OqStD84g==}
    dependencies:
      is-arrayish: 0.2.1

  /es-abstract@1.23.3:
    resolution: {integrity: sha512-e+HfNH61Bj1X9/jLc5v1owaLYuHdeHHSQlkhCBiTK8rBvKaULl/beGMxwrMXjpYrv4pz22BlY570vVePA2ho4A==}
    engines: {node: '>= 0.4'}
    dependencies:
      array-buffer-byte-length: 1.0.1
      arraybuffer.prototype.slice: 1.0.3
      available-typed-arrays: 1.0.7
      call-bind: 1.0.7
      data-view-buffer: 1.0.1
      data-view-byte-length: 1.0.1
      data-view-byte-offset: 1.0.0
      es-define-property: 1.0.0
      es-errors: 1.3.0
      es-object-atoms: 1.0.0
      es-set-tostringtag: 2.0.3
      es-to-primitive: 1.2.1
      function.prototype.name: 1.1.6
      get-intrinsic: 1.2.4
      get-symbol-description: 1.0.2
      globalthis: 1.0.4
      gopd: 1.0.1
      has-property-descriptors: 1.0.2
      has-proto: 1.0.3
      has-symbols: 1.0.3
      hasown: 2.0.2
      internal-slot: 1.0.7
      is-array-buffer: 3.0.4
      is-callable: 1.2.7
      is-data-view: 1.0.1
      is-negative-zero: 2.0.3
      is-regex: 1.1.4
      is-shared-array-buffer: 1.0.3
      is-string: 1.0.7
      is-typed-array: 1.1.13
      is-weakref: 1.0.2
      object-inspect: 1.13.2
      object-keys: 1.1.1
      object.assign: 4.1.5
      regexp.prototype.flags: 1.5.2
      safe-array-concat: 1.1.2
      safe-regex-test: 1.0.3
      string.prototype.trim: 1.2.9
      string.prototype.trimend: 1.0.8
      string.prototype.trimstart: 1.0.8
      typed-array-buffer: 1.0.2
      typed-array-byte-length: 1.0.1
      typed-array-byte-offset: 1.0.2
      typed-array-length: 1.0.6
      unbox-primitive: 1.0.2
      which-typed-array: 1.1.15

  /es-define-property@1.0.0:
    resolution: {integrity: sha512-jxayLKShrEqqzJ0eumQbVhTYQM27CfT1T35+gCgDFoL82JLsXqTJ76zv6A0YLOgEnLUMvLzsDsGIrl8NFpT2gQ==}
    engines: {node: '>= 0.4'}
    dependencies:
      get-intrinsic: 1.2.4

  /es-errors@1.3.0:
    resolution: {integrity: sha512-Zf5H2Kxt2xjTvbJvP2ZWLEICxA6j+hAmMzIlypy4xcBg1vKVnx89Wy0GbS+kf5cwCVFFzdCFh2XSCFNULS6csw==}
    engines: {node: '>= 0.4'}

  /es-module-lexer@1.5.4:
    resolution: {integrity: sha512-MVNK56NiMrOwitFB7cqDwq0CQutbw+0BvLshJSse0MUNU+y1FC3bUS/AQg7oUng+/wKrrki7JfmwtVHkVfPLlw==}

  /es-object-atoms@1.0.0:
    resolution: {integrity: sha512-MZ4iQ6JwHOBQjahnjwaC1ZtIBH+2ohjamzAO3oaHcXYup7qxjF2fixyH+Q71voWHeOkI2q/TnJao/KfXYIZWbw==}
    engines: {node: '>= 0.4'}
    dependencies:
      es-errors: 1.3.0

  /es-set-tostringtag@2.0.3:
    resolution: {integrity: sha512-3T8uNMC3OQTHkFUsFq8r/BwAXLHvU/9O9mE0fBc/MY5iq/8H7ncvO947LmYA6ldWw9Uh8Yhf25zu6n7nML5QWQ==}
    engines: {node: '>= 0.4'}
    dependencies:
      get-intrinsic: 1.2.4
      has-tostringtag: 1.0.2
      hasown: 2.0.2

  /es-shim-unscopables@1.0.2:
    resolution: {integrity: sha512-J3yBRXCzDu4ULnQwxyToo/OjdMx6akgVC7K6few0a7F/0wLtmKKN7I73AH5T2836UuXRqN7Qg+IIUw/+YJksRw==}
    dependencies:
      hasown: 2.0.2

  /es-to-primitive@1.2.1:
    resolution: {integrity: sha512-QCOllgZJtaUo9miYBcLChTUaHNjJF3PYs1VidD7AwiEj1kYxKeQTctLAezAOH5ZKRH0g2IgPn6KwB4IT8iRpvA==}
    engines: {node: '>= 0.4'}
    dependencies:
      is-callable: 1.2.7
      is-date-object: 1.0.5
      is-symbol: 1.0.4

  /esbuild@0.19.12:
    resolution: {integrity: sha512-aARqgq8roFBj054KvQr5f1sFu0D65G+miZRCuJyJ0G13Zwx7vRar5Zhn2tkQNzIXcBrNVsv/8stehpj+GAjgbg==}
    engines: {node: '>=12'}
    hasBin: true
    requiresBuild: true
    optionalDependencies:
      '@esbuild/aix-ppc64': 0.19.12
      '@esbuild/android-arm': 0.19.12
      '@esbuild/android-arm64': 0.19.12
      '@esbuild/android-x64': 0.19.12
      '@esbuild/darwin-arm64': 0.19.12
      '@esbuild/darwin-x64': 0.19.12
      '@esbuild/freebsd-arm64': 0.19.12
      '@esbuild/freebsd-x64': 0.19.12
      '@esbuild/linux-arm': 0.19.12
      '@esbuild/linux-arm64': 0.19.12
      '@esbuild/linux-ia32': 0.19.12
      '@esbuild/linux-loong64': 0.19.12
      '@esbuild/linux-mips64el': 0.19.12
      '@esbuild/linux-ppc64': 0.19.12
      '@esbuild/linux-riscv64': 0.19.12
      '@esbuild/linux-s390x': 0.19.12
      '@esbuild/linux-x64': 0.19.12
      '@esbuild/netbsd-x64': 0.19.12
      '@esbuild/openbsd-x64': 0.19.12
      '@esbuild/sunos-x64': 0.19.12
      '@esbuild/win32-arm64': 0.19.12
      '@esbuild/win32-ia32': 0.19.12
      '@esbuild/win32-x64': 0.19.12
    dev: true

  /esbuild@0.21.5:
    resolution: {integrity: sha512-mg3OPMV4hXywwpoDxu3Qda5xCKQi+vCTZq8S9J/EpkhB2HzKXq4SNFZE3+NK93JYxc8VMSep+lOUSC/RVKaBqw==}
    engines: {node: '>=12'}
    hasBin: true
    requiresBuild: true
    optionalDependencies:
      '@esbuild/aix-ppc64': 0.21.5
      '@esbuild/android-arm': 0.21.5
      '@esbuild/android-arm64': 0.21.5
      '@esbuild/android-x64': 0.21.5
      '@esbuild/darwin-arm64': 0.21.5
      '@esbuild/darwin-x64': 0.21.5
      '@esbuild/freebsd-arm64': 0.21.5
      '@esbuild/freebsd-x64': 0.21.5
      '@esbuild/linux-arm': 0.21.5
      '@esbuild/linux-arm64': 0.21.5
      '@esbuild/linux-ia32': 0.21.5
      '@esbuild/linux-loong64': 0.21.5
      '@esbuild/linux-mips64el': 0.21.5
      '@esbuild/linux-ppc64': 0.21.5
      '@esbuild/linux-riscv64': 0.21.5
      '@esbuild/linux-s390x': 0.21.5
      '@esbuild/linux-x64': 0.21.5
      '@esbuild/netbsd-x64': 0.21.5
      '@esbuild/openbsd-x64': 0.21.5
      '@esbuild/sunos-x64': 0.21.5
      '@esbuild/win32-arm64': 0.21.5
      '@esbuild/win32-ia32': 0.21.5
      '@esbuild/win32-x64': 0.21.5
    dev: true

  /esbuild@0.23.0:
    resolution: {integrity: sha512-1lvV17H2bMYda/WaFb2jLPeHU3zml2k4/yagNMG8Q/YtfMjCwEUZa2eXXMgZTVSL5q1n4H7sQ0X6CdJDqqeCFA==}
    engines: {node: '>=18'}
    hasBin: true
    requiresBuild: true
    optionalDependencies:
      '@esbuild/aix-ppc64': 0.23.0
      '@esbuild/android-arm': 0.23.0
      '@esbuild/android-arm64': 0.23.0
      '@esbuild/android-x64': 0.23.0
      '@esbuild/darwin-arm64': 0.23.0
      '@esbuild/darwin-x64': 0.23.0
      '@esbuild/freebsd-arm64': 0.23.0
      '@esbuild/freebsd-x64': 0.23.0
      '@esbuild/linux-arm': 0.23.0
      '@esbuild/linux-arm64': 0.23.0
      '@esbuild/linux-ia32': 0.23.0
      '@esbuild/linux-loong64': 0.23.0
      '@esbuild/linux-mips64el': 0.23.0
      '@esbuild/linux-ppc64': 0.23.0
      '@esbuild/linux-riscv64': 0.23.0
      '@esbuild/linux-s390x': 0.23.0
      '@esbuild/linux-x64': 0.23.0
      '@esbuild/netbsd-x64': 0.23.0
      '@esbuild/openbsd-arm64': 0.23.0
      '@esbuild/openbsd-x64': 0.23.0
      '@esbuild/sunos-x64': 0.23.0
      '@esbuild/win32-arm64': 0.23.0
      '@esbuild/win32-ia32': 0.23.0
      '@esbuild/win32-x64': 0.23.0

  /escalade@3.1.2:
    resolution: {integrity: sha512-ErCHMCae19vR8vQGe50xIsVomy19rg6gFu3+r3jkEO46suLMWBksvVyoGgQV+jOfl84ZSOSlmv6Gxa89PmTGmA==}
    engines: {node: '>=6'}

  /escape-html@1.0.3:
    resolution: {integrity: sha512-NiSupZ4OeuGwr68lGIeym/ksIZMJodUGOSCZ/FSnTxcrekbvqrgdUxlJOMpijaKZVjAJrWrGs/6Jy8OMuyj9ow==}

  /escape-string-regexp@1.0.5:
    resolution: {integrity: sha512-vbRorB5FUQWvla16U8R/qgaFIya2qGzwDrNmCZuYKrbdSUMG6I1ZCGQRefkRVhuOkIGVne7BQ35DSfo1qvJqFg==}
    engines: {node: '>=0.8.0'}
    requiresBuild: true

  /escape-string-regexp@4.0.0:
    resolution: {integrity: sha512-TtpcNJ3XAzx3Gq8sWRzJaVajRs0uVxA2YAkdb1jm2YkPz4G6egUFAyA3n5vtEIZefPk5Wa4UXbKuS5fKkJWdgA==}
    engines: {node: '>=10'}

  /eslint-compat-utils@0.5.1(eslint@8.57.0):
    resolution: {integrity: sha512-3z3vFexKIEnjHE3zCMRo6fn/e44U7T1khUjg+Hp0ZQMCigh28rALD0nPFBcGZuiLC5rLZa2ubQHDRln09JfU2Q==}
    engines: {node: '>=12'}
    peerDependencies:
      eslint: '>=6.0.0'
    dependencies:
      eslint: 8.57.0
      semver: 7.6.3

  /eslint-config-prettier@9.1.0(eslint@8.57.0):
    resolution: {integrity: sha512-NSWl5BFQWEPi1j4TjVNItzYV7dZXZ+wP6I6ZhrBGpChQhZRUaElihE9uRRkcbRnNb76UMKDF3r+WTmNcGPKsqw==}
    hasBin: true
    peerDependencies:
      eslint: '>=7.0.0'
    dependencies:
      eslint: 8.57.0

  /eslint-config-standard-with-typescript@43.0.1(@typescript-eslint/eslint-plugin@6.21.0)(eslint-plugin-import@2.29.1)(eslint-plugin-n@16.6.2)(eslint-plugin-promise@6.6.0)(eslint@8.57.0)(typescript@5.4.5):
    resolution: {integrity: sha512-WfZ986+qzIzX6dcr4yGUyVb/l9N3Z8wPXCc5z/70fljs3UbWhhV+WxrfgsqMToRzuuyX9MqZ974pq2UPhDTOcA==}
    deprecated: Please use eslint-config-love, instead.
    peerDependencies:
      '@typescript-eslint/eslint-plugin': ^6.4.0
      eslint: ^8.0.1
      eslint-plugin-import: ^2.25.2
      eslint-plugin-n: '^15.0.0 || ^16.0.0 '
      eslint-plugin-promise: ^6.0.0
      typescript: '*'
    dependencies:
      '@typescript-eslint/eslint-plugin': 6.21.0(@typescript-eslint/parser@6.21.0)(eslint@8.57.0)(typescript@5.4.5)
      '@typescript-eslint/parser': 6.21.0(eslint@8.57.0)(typescript@5.4.5)
      eslint: 8.57.0
      eslint-config-standard: 17.1.0(eslint-plugin-import@2.29.1)(eslint-plugin-n@16.6.2)(eslint-plugin-promise@6.6.0)(eslint@8.57.0)
      eslint-plugin-import: 2.29.1(@typescript-eslint/parser@6.21.0)(eslint-import-resolver-typescript@3.6.1)(eslint@8.57.0)
      eslint-plugin-n: 16.6.2(eslint@8.57.0)
      eslint-plugin-promise: 6.6.0(eslint@8.57.0)
      typescript: 5.4.5
    transitivePeerDependencies:
      - supports-color

  /eslint-config-standard@17.1.0(eslint-plugin-import@2.29.1)(eslint-plugin-n@16.6.2)(eslint-plugin-promise@6.6.0)(eslint@8.57.0):
    resolution: {integrity: sha512-IwHwmaBNtDK4zDHQukFDW5u/aTb8+meQWZvNFWkiGmbWjD6bqyuSSBxxXKkCftCUzc1zwCH2m/baCNDLGmuO5Q==}
    engines: {node: '>=12.0.0'}
    peerDependencies:
      eslint: ^8.0.1
      eslint-plugin-import: ^2.25.2
      eslint-plugin-n: '^15.0.0 || ^16.0.0 '
      eslint-plugin-promise: ^6.0.0
    dependencies:
      eslint: 8.57.0
      eslint-plugin-import: 2.29.1(@typescript-eslint/parser@6.21.0)(eslint-import-resolver-typescript@3.6.1)(eslint@8.57.0)
      eslint-plugin-n: 16.6.2(eslint@8.57.0)
      eslint-plugin-promise: 6.6.0(eslint@8.57.0)

  /eslint-import-resolver-custom-alias@1.3.2(eslint-plugin-import@2.29.1):
    resolution: {integrity: sha512-wBPcZA2k6/IXaT8FsLMyiyVSG6WVEuaYIAbeKLXeGwr523BmeB9lKAAoLJWSqp3txsnU4gpkgD2x1q6K8k0uDQ==}
    peerDependencies:
      eslint-plugin-import: '>=2.2.0'
    dependencies:
      eslint-plugin-import: 2.29.1(@typescript-eslint/parser@6.21.0)(eslint-import-resolver-typescript@3.6.1)(eslint@8.57.0)
      glob-parent: 6.0.2
      resolve: 1.22.8

  /eslint-import-resolver-node@0.3.9:
    resolution: {integrity: sha512-WFj2isz22JahUv+B788TlO3N6zL3nNJGU8CcZbPZvVEkBPaJdCV4vy5wyghty5ROFbCRnm132v8BScu5/1BQ8g==}
    dependencies:
      debug: 3.2.7
      is-core-module: 2.15.0
      resolve: 1.22.8
    transitivePeerDependencies:
      - supports-color

  /eslint-import-resolver-typescript@3.6.1(@typescript-eslint/parser@6.21.0)(eslint-plugin-import@2.29.1)(eslint@8.57.0):
    resolution: {integrity: sha512-xgdptdoi5W3niYeuQxKmzVDTATvLYqhpwmykwsh7f6HIOStGWEIL9iqZgQDF9u9OEzrRwR8no5q2VT+bjAujTg==}
    engines: {node: ^14.18.0 || >=16.0.0}
    peerDependencies:
      eslint: '*'
      eslint-plugin-import: '*'
    dependencies:
      debug: 4.3.6
      enhanced-resolve: 5.17.1
      eslint: 8.57.0
      eslint-module-utils: 2.8.1(@typescript-eslint/parser@6.21.0)(eslint-import-resolver-node@0.3.9)(eslint-import-resolver-typescript@3.6.1)(eslint@8.57.0)
      eslint-plugin-import: 2.29.1(@typescript-eslint/parser@6.21.0)(eslint-import-resolver-typescript@3.6.1)(eslint@8.57.0)
      fast-glob: 3.3.2
      get-tsconfig: 4.7.6
      is-core-module: 2.15.0
      is-glob: 4.0.3
    transitivePeerDependencies:
      - '@typescript-eslint/parser'
      - eslint-import-resolver-node
      - eslint-import-resolver-webpack
      - supports-color

  /eslint-module-utils@2.8.1(@typescript-eslint/parser@6.21.0)(eslint-import-resolver-node@0.3.9)(eslint-import-resolver-typescript@3.6.1)(eslint@8.57.0):
    resolution: {integrity: sha512-rXDXR3h7cs7dy9RNpUlQf80nX31XWJEyGq1tRMo+6GsO5VmTe4UTwtmonAD4ZkAsrfMVDA2wlGJ3790Ys+D49Q==}
    engines: {node: '>=4'}
    peerDependencies:
      '@typescript-eslint/parser': '*'
      eslint: '*'
      eslint-import-resolver-node: '*'
      eslint-import-resolver-typescript: '*'
      eslint-import-resolver-webpack: '*'
    peerDependenciesMeta:
      '@typescript-eslint/parser':
        optional: true
      eslint:
        optional: true
      eslint-import-resolver-node:
        optional: true
      eslint-import-resolver-typescript:
        optional: true
      eslint-import-resolver-webpack:
        optional: true
    dependencies:
      '@typescript-eslint/parser': 6.21.0(eslint@8.57.0)(typescript@5.4.5)
      debug: 3.2.7
      eslint: 8.57.0
      eslint-import-resolver-node: 0.3.9
      eslint-import-resolver-typescript: 3.6.1(@typescript-eslint/parser@6.21.0)(eslint-plugin-import@2.29.1)(eslint@8.57.0)
    transitivePeerDependencies:
      - supports-color

  /eslint-plugin-es-x@7.8.0(eslint@8.57.0):
    resolution: {integrity: sha512-7Ds8+wAAoV3T+LAKeu39Y5BzXCrGKrcISfgKEqTS4BDN8SFEDQd0S43jiQ8vIa3wUKD07qitZdfzlenSi8/0qQ==}
    engines: {node: ^14.18.0 || >=16.0.0}
    peerDependencies:
      eslint: '>=8'
    dependencies:
      '@eslint-community/eslint-utils': 4.4.0(eslint@8.57.0)
      '@eslint-community/regexpp': 4.11.0
      eslint: 8.57.0
      eslint-compat-utils: 0.5.1(eslint@8.57.0)

  /eslint-plugin-import@2.29.1(@typescript-eslint/parser@6.21.0)(eslint-import-resolver-typescript@3.6.1)(eslint@8.57.0):
    resolution: {integrity: sha512-BbPC0cuExzhiMo4Ff1BTVwHpjjv28C5R+btTOGaCRC7UEz801up0JadwkeSk5Ued6TG34uaczuVuH6qyy5YUxw==}
    engines: {node: '>=4'}
    peerDependencies:
      '@typescript-eslint/parser': '*'
      eslint: ^2 || ^3 || ^4 || ^5 || ^6 || ^7.2.0 || ^8
    peerDependenciesMeta:
      '@typescript-eslint/parser':
        optional: true
    dependencies:
      '@typescript-eslint/parser': 6.21.0(eslint@8.57.0)(typescript@5.4.5)
      array-includes: 3.1.8
      array.prototype.findlastindex: 1.2.5
      array.prototype.flat: 1.3.2
      array.prototype.flatmap: 1.3.2
      debug: 3.2.7
      doctrine: 2.1.0
      eslint: 8.57.0
      eslint-import-resolver-node: 0.3.9
      eslint-module-utils: 2.8.1(@typescript-eslint/parser@6.21.0)(eslint-import-resolver-node@0.3.9)(eslint-import-resolver-typescript@3.6.1)(eslint@8.57.0)
      hasown: 2.0.2
      is-core-module: 2.15.0
      is-glob: 4.0.3
      minimatch: 3.1.2
      object.fromentries: 2.0.8
      object.groupby: 1.0.3
      object.values: 1.2.0
      semver: 6.3.1
      tsconfig-paths: 3.15.0
    transitivePeerDependencies:
      - eslint-import-resolver-typescript
      - eslint-import-resolver-webpack
      - supports-color

  /eslint-plugin-n@16.6.2(eslint@8.57.0):
    resolution: {integrity: sha512-6TyDmZ1HXoFQXnhCTUjVFULReoBPOAjpuiKELMkeP40yffI/1ZRO+d9ug/VC6fqISo2WkuIBk3cvuRPALaWlOQ==}
    engines: {node: '>=16.0.0'}
    peerDependencies:
      eslint: '>=7.0.0'
    dependencies:
      '@eslint-community/eslint-utils': 4.4.0(eslint@8.57.0)
      builtins: 5.1.0
      eslint: 8.57.0
      eslint-plugin-es-x: 7.8.0(eslint@8.57.0)
      get-tsconfig: 4.7.6
      globals: 13.24.0
      ignore: 5.3.1
      is-builtin-module: 3.2.1
      is-core-module: 2.15.0
      minimatch: 3.1.2
      resolve: 1.22.8
      semver: 7.6.3

  /eslint-plugin-prettier@5.2.1(eslint-config-prettier@9.1.0)(eslint@8.57.0)(prettier@3.3.3):
    resolution: {integrity: sha512-gH3iR3g4JfF+yYPaJYkN7jEl9QbweL/YfkoRlNnuIEHEz1vHVlCmWOS+eGGiRuzHQXdJFCOTxRgvju9b8VUmrw==}
    engines: {node: ^14.18.0 || >=16.0.0}
    peerDependencies:
      '@types/eslint': '>=8.0.0'
      eslint: '>=8.0.0'
      eslint-config-prettier: '*'
      prettier: '>=3.0.0'
    peerDependenciesMeta:
      '@types/eslint':
        optional: true
      eslint-config-prettier:
        optional: true
    dependencies:
      eslint: 8.57.0
      eslint-config-prettier: 9.1.0(eslint@8.57.0)
      prettier: 3.3.3
      prettier-linter-helpers: 1.0.0
      synckit: 0.9.1

  /eslint-plugin-promise@6.6.0(eslint@8.57.0):
    resolution: {integrity: sha512-57Zzfw8G6+Gq7axm2Pdo3gW/Rx3h9Yywgn61uE/3elTCOePEHVrn2i5CdfBwA1BLK0Q0WqctICIUSqXZW/VprQ==}
    engines: {node: ^12.22.0 || ^14.17.0 || >=16.0.0}
    peerDependencies:
      eslint: ^7.0.0 || ^8.0.0 || ^9.0.0
    dependencies:
      eslint: 8.57.0

  /eslint-plugin-simple-import-sort@12.1.1(eslint@8.57.0):
    resolution: {integrity: sha512-6nuzu4xwQtE3332Uz0to+TxDQYRLTKRESSc2hefVT48Zc8JthmN23Gx9lnYhu0FtkRSL1oxny3kJ2aveVhmOVA==}
    peerDependencies:
      eslint: '>=5.0.0'
    dependencies:
      eslint: 8.57.0

  /eslint-plugin-vue@9.27.0(eslint@8.57.0):
    resolution: {integrity: sha512-5Dw3yxEyuBSXTzT5/Ge1X5kIkRTQ3nvBn/VwPwInNiZBSJOO/timWMUaflONnFBzU6NhB68lxnCda7ULV5N7LA==}
    engines: {node: ^14.17.0 || >=16.0.0}
    peerDependencies:
      eslint: ^6.2.0 || ^7.0.0 || ^8.0.0 || ^9.0.0
    dependencies:
      '@eslint-community/eslint-utils': 4.4.0(eslint@8.57.0)
      eslint: 8.57.0
      globals: 13.24.0
      natural-compare: 1.4.0
      nth-check: 2.1.1
      postcss-selector-parser: 6.1.1
      semver: 7.6.3
      vue-eslint-parser: 9.4.3(eslint@8.57.0)
      xml-name-validator: 4.0.0
    transitivePeerDependencies:
      - supports-color

  /eslint-scope@5.1.1:
    resolution: {integrity: sha512-2NxwbF/hZ0KpepYN0cNbo+FN6XoK7GaHlQhgx/hIZl6Va0bF45RQOOwhLIy8lQDbuCiadSLCBnH2CFYquit5bw==}
    engines: {node: '>=8.0.0'}
    dependencies:
      esrecurse: 4.3.0
      estraverse: 4.3.0

  /eslint-scope@7.2.2:
    resolution: {integrity: sha512-dOt21O7lTMhDM+X9mB4GX+DZrZtCUJPL/wlcTqxyrx5IvO0IYtILdtrQGQp+8n5S0gwSVmOf9NQrjMOgfQZlIg==}
    engines: {node: ^12.22.0 || ^14.17.0 || >=16.0.0}
    dependencies:
      esrecurse: 4.3.0
      estraverse: 5.3.0

  /eslint-visitor-keys@3.4.3:
    resolution: {integrity: sha512-wpc+LXeiyiisxPlEkUzU6svyS1frIO3Mgxj1fdy7Pm8Ygzguax2N3Fa/D/ag1WqbOprdI+uY6wMUl8/a2G+iag==}
    engines: {node: ^12.22.0 || ^14.17.0 || >=16.0.0}

  /eslint@8.57.0:
    resolution: {integrity: sha512-dZ6+mexnaTIbSBZWgou51U6OmzIhYM2VcNdtiTtI7qPNZm35Akpr0f6vtw3w1Kmn5PYo+tZVfh13WrhpS6oLqQ==}
    engines: {node: ^12.22.0 || ^14.17.0 || >=16.0.0}
    hasBin: true
    dependencies:
      '@eslint-community/eslint-utils': 4.4.0(eslint@8.57.0)
      '@eslint-community/regexpp': 4.11.0
      '@eslint/eslintrc': 2.1.4
      '@eslint/js': 8.57.0
      '@humanwhocodes/config-array': 0.11.14
      '@humanwhocodes/module-importer': 1.0.1
      '@nodelib/fs.walk': 1.2.8
      '@ungap/structured-clone': 1.2.0
      ajv: 6.12.6
      chalk: 4.1.2
      cross-spawn: 7.0.3
      debug: 4.3.6
      doctrine: 3.0.0
      escape-string-regexp: 4.0.0
      eslint-scope: 7.2.2
      eslint-visitor-keys: 3.4.3
      espree: 9.6.1
      esquery: 1.6.0
      esutils: 2.0.3
      fast-deep-equal: 3.1.3
      file-entry-cache: 6.0.1
      find-up: 5.0.0
      glob-parent: 6.0.2
      globals: 13.24.0
      graphemer: 1.4.0
      ignore: 5.3.1
      imurmurhash: 0.1.4
      is-glob: 4.0.3
      is-path-inside: 3.0.3
      js-yaml: 4.1.0
      json-stable-stringify-without-jsonify: 1.0.1
      levn: 0.4.1
      lodash.merge: 4.6.2
      minimatch: 3.1.2
      natural-compare: 1.4.0
      optionator: 0.9.4
      strip-ansi: 6.0.1
      text-table: 0.2.0
    transitivePeerDependencies:
      - supports-color

  /espree@9.6.1:
    resolution: {integrity: sha512-oruZaFkjorTpF32kDSI5/75ViwGeZginGGy2NoOSg3Q9bnwlnmDm4HLnkl0RE3n+njDXR037aY1+x58Z/zFdwQ==}
    engines: {node: ^12.22.0 || ^14.17.0 || >=16.0.0}
    dependencies:
      acorn: 8.12.1
      acorn-jsx: 5.3.2(acorn@8.12.1)
      eslint-visitor-keys: 3.4.3

  /esquery@1.6.0:
    resolution: {integrity: sha512-ca9pw9fomFcKPvFLXhBKUK90ZvGibiGOvRJNbjljY7s7uq/5YO4BOzcYtJqExdx99rF6aAcnRxHmcUHcz6sQsg==}
    engines: {node: '>=0.10'}
    dependencies:
      estraverse: 5.3.0

  /esrecurse@4.3.0:
    resolution: {integrity: sha512-KmfKL3b6G+RXvP8N1vr3Tq1kL/oCFgn2NYXEtqP8/L3pKapUA4G8cFVaoF3SU323CD4XypR/ffioHmkti6/Tag==}
    engines: {node: '>=4.0'}
    dependencies:
      estraverse: 5.3.0

  /estraverse@4.3.0:
    resolution: {integrity: sha512-39nnKffWz8xN1BU/2c79n9nB9HDzo0niYUqx6xyqUnyoAnQyyWpOTdZEeiCch8BBu515t4wp9ZmgVfVhn9EBpw==}
    engines: {node: '>=4.0'}

  /estraverse@5.3.0:
    resolution: {integrity: sha512-MMdARuVEQziNTeJD8DgMqmhwR11BRQ/cBP+pLtYdSTnf3MIO8fFeiINEbX36ZdNlfU/7A9f3gUw49B3oQsvwBA==}
    engines: {node: '>=4.0'}

  /estree-walker@2.0.2:
    resolution: {integrity: sha512-Rfkk/Mp/DL7JVje3u18FxFujQlTNR2q6QfMSMB7AvCBx91NGj/ba3kCfza0f6dVDbw7YlRf/nDrn7pQrCCyQ/w==}

  /estree-walker@3.0.3:
    resolution: {integrity: sha512-7RUKfXgSMMkzt6ZuXmqapOurLGPPfgj6l9uRZ7lRGolvk0y2yocc35LdcxKC5PQZdn2DMqioAQ2NoWcrTKmm6g==}
    dependencies:
      '@types/estree': 1.0.5
    dev: true

  /esutils@2.0.3:
    resolution: {integrity: sha512-kVscqXk4OCp68SZ0dkgEKVi6/8ij300KBWTJq32P/dYeWTSwK41WyTxalN1eRmA5Z9UU/LX9D7FWSmV9SAYx6g==}
    engines: {node: '>=0.10.0'}

  /etag@1.8.1:
    resolution: {integrity: sha512-aIL5Fx7mawVa300al2BnEE4iNvo1qETxLrPI/o05L7z6go7fCw1J6EQmbK4FmJ2AS7kgVF/KEZWufBfdClMcPg==}
    engines: {node: '>= 0.6'}

  /eventemitter3@5.0.1:
    resolution: {integrity: sha512-GWkBvjiSZK87ELrYOSESUYeVIc9mvLLf/nXalMOS5dYrgZq9o5OVkbZAVM06CVxYsCwH9BDZFPlQTlPA1j4ahA==}
    dev: true

  /events@3.3.0:
    resolution: {integrity: sha512-mQw+2fkQbALzQ7V0MY0IqdnXNOeTtP4r0lN9z7AAawCXgqea7bDii20AYrIBrFd/Hx0M2Ocz6S111CaFkUcb0Q==}
    engines: {node: '>=0.8.x'}

  /execa@8.0.1:
    resolution: {integrity: sha512-VyhnebXciFV2DESc+p6B+y0LjSm0krU4OgJN44qFAhBY0TJ+1V61tYD2+wHusZ6F9n5K+vl8k0sTy7PEfV4qpg==}
    engines: {node: '>=16.17'}
    dependencies:
      cross-spawn: 7.0.3
      get-stream: 8.0.1
      human-signals: 5.0.0
      is-stream: 3.0.0
      merge-stream: 2.0.0
      npm-run-path: 5.3.0
      onetime: 6.0.0
      signal-exit: 4.1.0
      strip-final-newline: 3.0.0
    dev: true

  /express@4.19.2:
    resolution: {integrity: sha512-5T6nhjsT+EOMzuck8JjBHARTHfMht0POzlA60WV2pMD3gyXw2LZnZ+ueGdNxG+0calOJcWKbpFcuzLZ91YWq9Q==}
    engines: {node: '>= 0.10.0'}
    dependencies:
      accepts: 1.3.8
      array-flatten: 1.1.1
      body-parser: 1.20.2
      content-disposition: 0.5.4
      content-type: 1.0.5
      cookie: 0.6.0
      cookie-signature: 1.0.6
      debug: 2.6.9
      depd: 2.0.0
      encodeurl: 1.0.2
      escape-html: 1.0.3
      etag: 1.8.1
      finalhandler: 1.2.0
      fresh: 0.5.2
      http-errors: 2.0.0
      merge-descriptors: 1.0.1
      methods: 1.1.2
      on-finished: 2.4.1
      parseurl: 1.3.3
      path-to-regexp: 0.1.7
      proxy-addr: 2.0.7
      qs: 6.11.0
      range-parser: 1.2.1
      safe-buffer: 5.2.1
      send: 0.18.0
      serve-static: 1.15.0
      setprototypeof: 1.2.0
      statuses: 2.0.1
      type-is: 1.6.18
      utils-merge: 1.0.1
      vary: 1.1.2
    transitivePeerDependencies:
      - supports-color
    dev: false

  /fast-deep-equal@3.1.3:
    resolution: {integrity: sha512-f3qQ9oQy9j2AhBe/H9VC91wLmKBCCU/gDOnKNAYG5hswO7BLKj09Hc5HYNz9cGI++xlpDCIgDaitVs03ATR84Q==}

  /fast-diff@1.3.0:
    resolution: {integrity: sha512-VxPP4NqbUjj6MaAOafWeUn2cXWLcCtljklUtZf0Ind4XQ+QPtmA0b18zZy0jIQx+ExRVCR/ZQpBmik5lXshNsw==}

  /fast-glob@3.3.2:
    resolution: {integrity: sha512-oX2ruAFQwf/Orj8m737Y5adxDQO0LAB7/S5MnxCdTNDd4p6BsyIVsv9JQsATbTSq8KHRpLwIHbVlUNatxd+1Ow==}
    engines: {node: '>=8.6.0'}
    dependencies:
      '@nodelib/fs.stat': 2.0.5
      '@nodelib/fs.walk': 1.2.8
      glob-parent: 5.1.2
      merge2: 1.4.1
      micromatch: 4.0.7

  /fast-json-stable-stringify@2.1.0:
    resolution: {integrity: sha512-lhd/wF+Lk98HZoTCtlVraHtfh5XYijIjalXck7saUtuanSDyLMxnHhSXEDJqHxD7msR8D0uCmqlkwjCV8xvwHw==}

  /fast-levenshtein@2.0.6:
    resolution: {integrity: sha512-DCXu6Ifhqcks7TZKY3Hxp3y6qphY5SJZmrWMDrKcERSOXWQdMhU9Ig/PYrzyw/ul9jOIyh0N4M0tbC5hodg8dw==}

  /fast-uri@3.0.1:
    resolution: {integrity: sha512-MWipKbbYiYI0UC7cl8m/i/IWTqfC8YXsqjzybjddLsFjStroQzsHXkc73JutMvBiXmOvapk+axIl79ig5t55Bw==}

  /fastest-levenshtein@1.0.16:
    resolution: {integrity: sha512-eRnCtTTtGZFpQCwhJiUOuxPQWRXVKYDn0b2PeHfXL6/Zi53SLAzAHfVhVWK2AryC/WH05kGfxhFIPvTF0SXQzg==}
    engines: {node: '>= 4.9.1'}

  /fastq@1.17.1:
    resolution: {integrity: sha512-sRVD3lWVIXWg6By68ZN7vho9a1pQcN/WBFaAAsDDFzlJjvoGx0P8z7V1t72grFJfJhu3YPZBuu25f7Kaw2jN1w==}
    dependencies:
      reusify: 1.0.4

  /fflate@0.8.2:
    resolution: {integrity: sha512-cPJU47OaAoCbg0pBvzsgpTPhmhqI5eJjh/JIu8tPj5q+T7iLvW/JAYUqmE7KOB4R1ZyEhzBaIQpQpardBF5z8A==}

  /file-entry-cache@6.0.1:
    resolution: {integrity: sha512-7Gps/XWymbLk2QLYK4NzpMOrYjMhdIxXuIvy2QBsLE6ljuodKvdkWs/cpyJJ3CVIVpH0Oi1Hvg1ovbMzLdFBBg==}
    engines: {node: ^10.12.0 || >=12.0.0}
    dependencies:
      flat-cache: 3.2.0

  /file-entry-cache@8.0.0:
    resolution: {integrity: sha512-XXTUwCvisa5oacNGRP9SfNtYBNAMi+RPwBFmblZEF7N7swHYQS6/Zfk7SRwx4D5j3CH211YNRco1DEMNVfZCnQ==}
    engines: {node: '>=16.0.0'}
    dependencies:
      flat-cache: 4.0.1

  /fill-range@7.1.1:
    resolution: {integrity: sha512-YsGpe3WHLK8ZYi4tWDg2Jy3ebRz2rXowDxnld4bkQB00cc/1Zw9AWnC0i9ztDJitivtQvaI9KaLyKrc+hBW0yg==}
    engines: {node: '>=8'}
    dependencies:
      to-regex-range: 5.0.1

  /finalhandler@1.2.0:
    resolution: {integrity: sha512-5uXcUVftlQMFnWC9qu/svkWv3GTd2PfUhK/3PLkYNAe7FbqJMt3515HaxE6eRL74GdsriiwujiawdaB1BpEISg==}
    engines: {node: '>= 0.8'}
    dependencies:
      debug: 2.6.9
      encodeurl: 1.0.2
      escape-html: 1.0.3
      on-finished: 2.4.1
      parseurl: 1.3.3
      statuses: 2.0.1
      unpipe: 1.0.0
    transitivePeerDependencies:
      - supports-color
    dev: false

  /find-up@5.0.0:
    resolution: {integrity: sha512-78/PXT1wlLLDgTzDs7sjq9hzz0vXD+zn+7wypEe4fXQxCmdmqfGsEPQxmiCSQI3ajFV91bVSsvNtrJRiW6nGng==}
    engines: {node: '>=10'}
    dependencies:
      locate-path: 6.0.0
      path-exists: 4.0.0

  /find@0.3.0:
    resolution: {integrity: sha512-iSd+O4OEYV/I36Zl8MdYJO0xD82wH528SaCieTVHhclgiYNe9y+yPKSwK+A7/WsmHL1EZ+pYUJBXWTL5qofksw==}
    dependencies:
      traverse-chain: 0.1.0

  /flat-cache@3.2.0:
    resolution: {integrity: sha512-CYcENa+FtcUKLmhhqyctpclsq7QF38pKjZHsGNiSQF5r4FtoKDWabFDl3hzaEQMvT1LHEysw5twgLvpYYb4vbw==}
    engines: {node: ^10.12.0 || >=12.0.0}
    dependencies:
      flatted: 3.3.1
      keyv: 4.5.4
      rimraf: 3.0.2

  /flat-cache@4.0.1:
    resolution: {integrity: sha512-f7ccFPK3SXFHpx15UIGyRJ/FJQctuKZ0zVuN3frBo4HnK3cay9VEW0R6yPYFHC0AgqhukPzKjq22t5DmAyqGyw==}
    engines: {node: '>=16'}
    dependencies:
      flatted: 3.3.1
      keyv: 4.5.4

  /flatted@3.3.1:
    resolution: {integrity: sha512-X8cqMLLie7KsNUDSdzeN8FYK9rEt4Dt67OsG/DNGnYTSDBG4uFAJFBnUeiV+zCVAvwFy56IjM9sH51jVaEhNxw==}

  /for-each@0.3.3:
    resolution: {integrity: sha512-jqYfLp7mo9vIyQf8ykW2v7A+2N4QjeCeI5+Dz9XraiO1ign81wjiH7Fb9vSOWvQfNtmSa4H2RoQTrrXivdUZmw==}
    dependencies:
      is-callable: 1.2.7

  /forwarded@0.2.0:
    resolution: {integrity: sha512-buRG0fpBtRHSTCOASe6hD258tEubFoRLb4ZNA6NxMVHNw2gOcwHo9wyablzMzOA5z9xA9L1KNjk/Nt6MT9aYow==}
    engines: {node: '>= 0.6'}
    dev: false

  /fraction.js@4.3.7:
    resolution: {integrity: sha512-ZsDfxO51wGAXREY55a7la9LScWpwv9RxIrYABrlvOFBlH/ShPnrtsXeuUIfXKKOVicNxQ+o8JTbJvjS4M89yew==}
    dev: true

  /fresh@0.5.2:
    resolution: {integrity: sha512-zJ2mQYM18rEFOudeV4GShTGIQ7RbzA7ozbU9I/XBpm7kqgMywgmylMwXHxZJmkVoYkna9d2pVXVXPdYTP9ej8Q==}
    engines: {node: '>= 0.6'}

  /fs-extra@10.1.0:
    resolution: {integrity: sha512-oRXApq54ETRj4eMiFzGnHWGy+zo5raudjuxN0b8H7s/RU2oW0Wvsx9O0ACRN/kRq9E8Vu/ReskGB5o3ji+FzHQ==}
    engines: {node: '>=12'}
    dependencies:
      graceful-fs: 4.2.11
      jsonfile: 6.1.0
      universalify: 2.0.1

  /fs.realpath@1.0.0:
    resolution: {integrity: sha512-OO0pH2lK6a0hZnAdau5ItzHPI6pUlvI7jMVnxUQRtw4owF2wk8lOSabtGDCTP4Ggrg2MbGnWO9X8K1t4+fGMDw==}

  /fsevents@2.3.3:
    resolution: {integrity: sha512-5xoDfX+fL7faATnagmWPpbFtwh/R77WmMMqqHGS65C3vvB0YHrgF+B1YmZ3441tMj5n63k0212XNoJwzlhffQw==}
    engines: {node: ^8.16.0 || ^10.6.0 || >=11.0.0}
    os: [darwin]
    requiresBuild: true
    optional: true

  /function-bind@1.1.2:
    resolution: {integrity: sha512-7XHNxH7qX9xG5mIwxkhumTox/MIRNcOgDrxWsMt2pAr23WHp6MrRlN7FBSFpCpr+oVO0F744iUgR82nJMfG2SA==}

  /function.prototype.name@1.1.6:
    resolution: {integrity: sha512-Z5kx79swU5P27WEayXM1tBi5Ze/lbIyiNgU3qyXUOf9b2rgXYyF9Dy9Cx+IQv/Lc8WCG6L82zwUPpSS9hGehIg==}
    engines: {node: '>= 0.4'}
    dependencies:
      call-bind: 1.0.7
      define-properties: 1.2.1
      es-abstract: 1.23.3
      functions-have-names: 1.2.3

  /functions-have-names@1.2.3:
    resolution: {integrity: sha512-xckBUXyTIqT97tq2x2AMb+g163b5JFysYk0x4qxNFwbfQkmNZoiRHb6sPzI9/QV33WeuvVYBUIiD4NzNIyqaRQ==}

  /gensync@1.0.0-beta.2:
    resolution: {integrity: sha512-3hN7NaskYvMDLQY55gnW3NQ+mesEAepTqlg+VEbj7zzqEMBVNhzcGYYeqFo/TlYz6eQiFcp1HcsCZO+nGgS8zg==}
    engines: {node: '>=6.9.0'}
    dev: true

  /get-east-asian-width@1.2.0:
    resolution: {integrity: sha512-2nk+7SIVb14QrgXFHcm84tD4bKQz0RxPuMT8Ag5KPOq7J5fEmAg0UbXdTOSHqNuHSU28k55qnceesxXRZGzKWA==}
    engines: {node: '>=18'}
    dev: true

  /get-func-name@2.0.2:
    resolution: {integrity: sha512-8vXOvuE167CtIc3OyItco7N/dpRtBbYOsPsXCz7X/PMnlGjYjSGuZJgM1Y7mmew7BKf9BqvLX2tnOVy1BBUsxQ==}
    dev: true

  /get-intrinsic@1.2.4:
    resolution: {integrity: sha512-5uYhsJH8VJBTv7oslg4BznJYhDoRI6waYCxMmCdnTrcCrHA/fCFKoTFz2JKKE0HdDFUF7/oQuhzumXJK7paBRQ==}
    engines: {node: '>= 0.4'}
    dependencies:
      es-errors: 1.3.0
      function-bind: 1.1.2
      has-proto: 1.0.3
      has-symbols: 1.0.3
      hasown: 2.0.2

  /get-stream@8.0.1:
    resolution: {integrity: sha512-VaUJspBffn/LMCJVoMvSAdmscJyS1auj5Zulnn5UoYcY531UWmdwhRWkcGKnGU93m5HSXP9LP2usOryrBtQowA==}
    engines: {node: '>=16'}
    dev: true

  /get-symbol-description@1.0.2:
    resolution: {integrity: sha512-g0QYk1dZBxGwk+Ngc+ltRH2IBp2f7zBkBMBJZCDerh6EhlhSR6+9irMCuT/09zD6qkarHUSn529sK/yL4S27mg==}
    engines: {node: '>= 0.4'}
    dependencies:
      call-bind: 1.0.7
      es-errors: 1.3.0
      get-intrinsic: 1.2.4

  /get-tsconfig@4.7.6:
    resolution: {integrity: sha512-ZAqrLlu18NbDdRaHq+AKXzAmqIUPswPWKUchfytdAjiRFnCe5ojG2bstg6mRiZabkKfCoL/e98pbBELIV/YCeA==}
    dependencies:
      resolve-pkg-maps: 1.0.0

  /glob-parent@5.1.2:
    resolution: {integrity: sha512-AOIgSQCepiJYwP3ARnGx+5VnTu2HBYdzbGP45eLw1vr3zB3vZLeyed1sC9hnbcOc9/SrMyM5RPQrkGz4aS9Zow==}
    engines: {node: '>= 6'}
    dependencies:
      is-glob: 4.0.3

  /glob-parent@6.0.2:
    resolution: {integrity: sha512-XxwI8EOhVQgWp6iDL+3b0r86f4d6AX6zSU55HfB4ydCEuXLXc5FcYeOu+nnGftS4TEju/11rt4KJPTMgbfmv4A==}
    engines: {node: '>=10.13.0'}
    dependencies:
      is-glob: 4.0.3

  /glob-to-regexp@0.4.1:
    resolution: {integrity: sha512-lkX1HJXwyMcprw/5YUZc2s7DrpAiHB21/V+E1rHUrVNokkvB6bqMzT0VfV6/86ZNabt1k14YOIaT7nDvOX3Iiw==}

  /glob@7.2.3:
    resolution: {integrity: sha512-nFR0zLpU2YCaRxwoCJvL6UvCH2JFyFVIvwTLsIf21AuHlMskA1hhTdk+LlYJtOlYt9v6dvszD2BGRqBL+iQK9Q==}
    deprecated: Glob versions prior to v9 are no longer supported
    dependencies:
      fs.realpath: 1.0.0
      inflight: 1.0.6
      inherits: 2.0.4
      minimatch: 3.1.2
      once: 1.4.0
      path-is-absolute: 1.0.1

  /glob@8.1.0:
    resolution: {integrity: sha512-r8hpEjiQEYlF2QU0df3dS+nxxSIreXQS1qRhMJM0Q5NDdR386C7jb7Hwwod8Fgiuex+k0GFjgft18yvxm5XoCQ==}
    engines: {node: '>=12'}
    deprecated: Glob versions prior to v9 are no longer supported
    dependencies:
      fs.realpath: 1.0.0
      inflight: 1.0.6
      inherits: 2.0.4
      minimatch: 5.1.6
      once: 1.4.0
    dev: true

  /global-modules@2.0.0:
    resolution: {integrity: sha512-NGbfmJBp9x8IxyJSd1P+otYK8vonoJactOogrVfFRIAEY1ukil8RSKDz2Yo7wh1oihl51l/r6W4epkeKJHqL8A==}
    engines: {node: '>=6'}
    dependencies:
      global-prefix: 3.0.0

  /global-prefix@3.0.0:
    resolution: {integrity: sha512-awConJSVCHVGND6x3tmMaKcQvwXLhjdkmomy2W+Goaui8YPgYgXJZewhg3fWC+DlfqqQuWg8AwqjGTD2nAPVWg==}
    engines: {node: '>=6'}
    dependencies:
      ini: 1.3.8
      kind-of: 6.0.3
      which: 1.3.1

  /globals@11.12.0:
    resolution: {integrity: sha512-WOBp/EEGUiIsJSp7wcv/y6MO+lV9UoncWqxuFfm8eBwzWNgyfBd6Gz+IeKQ9jCmyhoH99g15M3T+QaVHFjizVA==}
    engines: {node: '>=4'}
    dev: true

  /globals@13.24.0:
    resolution: {integrity: sha512-AhO5QUcj8llrbG09iWhPU2B204J1xnPeL8kQmVorSsy+Sjj1sk8gIyh6cUocGmH4L0UuhAJy+hJMRA4mgA4mFQ==}
    engines: {node: '>=8'}
    dependencies:
      type-fest: 0.20.2

  /globalthis@1.0.4:
    resolution: {integrity: sha512-DpLKbNU4WylpxJykQujfCcwYWiV/Jhm50Goo0wrVILAv5jOr9d+H+UR3PhSCD2rCCEIg0uc+G+muBTwD54JhDQ==}
    engines: {node: '>= 0.4'}
    dependencies:
      define-properties: 1.2.1
      gopd: 1.0.1

  /globby@11.1.0:
    resolution: {integrity: sha512-jhIXaOzy1sb8IyocaruWSn1TjmnBVs8Ayhcy83rmxNJ8q2uWKCAj3CnJY+KpGSXCueAPc0i05kVvVKtP1t9S3g==}
    engines: {node: '>=10'}
    dependencies:
      array-union: 2.1.0
      dir-glob: 3.0.1
      fast-glob: 3.3.2
      ignore: 5.3.1
      merge2: 1.4.1
      slash: 3.0.0

  /globby@13.2.2:
    resolution: {integrity: sha512-Y1zNGV+pzQdh7H39l9zgB4PJqjRNqydvdYCDG4HFXM4XuvSaQQlEc91IU1yALL8gUTDomgBAfz3XJdmUS+oo0w==}
    engines: {node: ^12.20.0 || ^14.13.1 || >=16.0.0}
    dependencies:
      dir-glob: 3.0.1
      fast-glob: 3.3.2
      ignore: 5.3.1
      merge2: 1.4.1
      slash: 4.0.0
    dev: true

  /globjoin@0.1.4:
    resolution: {integrity: sha512-xYfnw62CKG8nLkZBfWbhWwDw02CHty86jfPcc2cr3ZfeuK9ysoVPPEUxf21bAD/rWAgk52SuBrLJlefNy8mvFg==}

  /gopd@1.0.1:
    resolution: {integrity: sha512-d65bNlIadxvpb/A2abVdlqKqV563juRnZ1Wtk6s1sIR8uNsXR70xqIzVqxVf1eTqDunwT2MkczEeaezCKTZhwA==}
    dependencies:
      get-intrinsic: 1.2.4

  /graceful-fs@4.2.11:
    resolution: {integrity: sha512-RbJ5/jmFcNNCcDV5o9eTnBLJ/HszWV0P73bc+Ff4nS/rJj+YaS6IGyiOL0VoBYX+l1Wrl3k63h/KrH+nhJ0XvQ==}

  /graphemer@1.4.0:
    resolution: {integrity: sha512-EtKwoO6kxCL9WO5xipiHTZlSzBm7WLT627TqC/uVRd0HKmq8NXyebnNYxDoBi7wt8eTWrUrKXCOVaFq9x1kgag==}

  /has-bigints@1.0.2:
    resolution: {integrity: sha512-tSvCKtBr9lkF0Ex0aQiP9N+OpV4zi2r/Nee5VkRDbaqv35RLYMzbwQfFSZZH0kR+Rd6302UJZ2p/bJCEoR3VoQ==}

  /has-flag@3.0.0:
    resolution: {integrity: sha512-sKJf1+ceQBr4SMkvQnBDNDtf4TXpVhVGateu0t918bl30FnbE2m4vNLX+VWe/dpjlb+HugGYzW7uQXH98HPEYw==}
    engines: {node: '>=4'}
    requiresBuild: true

  /has-flag@4.0.0:
    resolution: {integrity: sha512-EykJT/Q1KjTWctppgIAgfSO0tKVuZUjhgMr17kqTumMl6Afv3EISleU7qZUzoXDFTAHTDC4NOoG/ZxU3EvlMPQ==}
    engines: {node: '>=8'}

  /has-property-descriptors@1.0.2:
    resolution: {integrity: sha512-55JNKuIW+vq4Ke1BjOTjM2YctQIvCT7GFzHwmfZPGo5wnrgkid0YQtnAleFSqumZm4az3n2BS+erby5ipJdgrg==}
    dependencies:
      es-define-property: 1.0.0

  /has-proto@1.0.3:
    resolution: {integrity: sha512-SJ1amZAJUiZS+PhsVLf5tGydlaVB8EdFpaSO4gmiUKUOxk8qzn5AIy4ZeJUmh22znIdk/uMAUT2pl3FxzVUH+Q==}
    engines: {node: '>= 0.4'}

  /has-symbols@1.0.3:
    resolution: {integrity: sha512-l3LCuF6MgDNwTDKkdYGEihYjt5pRPbEg46rtlmnSPlUbgmB8LOIrKJbYYFBSbnPaJexMKtiPO8hmeRjRz2Td+A==}
    engines: {node: '>= 0.4'}

  /has-tostringtag@1.0.2:
    resolution: {integrity: sha512-NqADB8VjPFLM2V0VvHUewwwsw0ZWBaIdgo+ieHtK3hasLz4qeCRjYcqfB6AQrBggRKppKF8L52/VqdVsO47Dlw==}
    engines: {node: '>= 0.4'}
    dependencies:
      has-symbols: 1.0.3

  /hash-sum@1.0.2:
    resolution: {integrity: sha512-fUs4B4L+mlt8/XAtSOGMUO1TXmAelItBPtJG7CyHJfYTdDjwisntGO2JQz7oUsatOY9o68+57eziUVNw/mRHmA==}
    dev: false

  /hash-sum@2.0.0:
    resolution: {integrity: sha512-WdZTbAByD+pHfl/g9QSsBIIwy8IT+EsPiKDs0KNX+zSHhdDLFKdZu0BQHljvO+0QI/BasbMSUa8wYNCZTvhslg==}

  /hasown@2.0.2:
    resolution: {integrity: sha512-0hJU9SCPvmMzIBdZFqNPXWa6dqh7WdH0cII9y+CyS8rG3nL48Bclra9HmKhVVUHyPWNH5Y7xDwAB7bfgSjkUMQ==}
    engines: {node: '>= 0.4'}
    dependencies:
      function-bind: 1.1.2

  /he@1.2.0:
    resolution: {integrity: sha512-F/1DnUGPopORZi0ni+CvrCgHQ5FyEAHRLSApuYWMmrbSwoN2Mn/7k+Gl38gJnR7yyDZk6WLXwiGod1JOWNDKGw==}
    hasBin: true
    dev: true

  /hookable@5.5.3:
    resolution: {integrity: sha512-Yc+BQe8SvoXH1643Qez1zqLRmbA5rCL+sSmk6TVos0LWVfNIB7PGncdlId77WzLGSIB5KaWgTaNTs2lNVEI6VQ==}
    dev: true

  /html-entities@2.5.2:
    resolution: {integrity: sha512-K//PSRMQk4FZ78Kyau+mZurHn3FH0Vwr+H36eE0rPbeYkRRi9YxceYPhuN60UwWorxyKHhqoAJl2OFKa4BVtaA==}
    dev: false

  /html-escaper@2.0.2:
    resolution: {integrity: sha512-H2iMtd0I4Mt5eYiapRdIDjp+XzelXQ0tFE4JS7YFwFevXXMmOp9myNrUvCg0D6ws8iqkRPBfKHgbwig1SmlLfg==}
    dev: true

  /html-tags@3.3.1:
    resolution: {integrity: sha512-ztqyC3kLto0e9WbNp0aeP+M3kTt+nbaIveGmUxAtZa+8iFgKLUOD4YKM5j+f3QD89bra7UeumolZHKuOXnTmeQ==}
    engines: {node: '>=8'}

  /htmlparser2@8.0.2:
    resolution: {integrity: sha512-GYdjWKDkbRLkZ5geuHs5NY1puJ+PXwP7+fHPRz06Eirsb9ugf6d8kkXav6ADhcODhFFPMIXyxkxSuMf3D6NCFA==}
    dependencies:
      domelementtype: 2.3.0
      domhandler: 5.0.3
      domutils: 3.1.0
      entities: 4.5.0

  /http-errors@2.0.0:
    resolution: {integrity: sha512-FtwrG/euBzaEjYeRqOgly7G0qviiXoJWnvEH2Z1plBdXgbyjv34pHTSb9zoeHMyDy33+DWy5Wt9Wo+TURtOYSQ==}
    engines: {node: '>= 0.8'}
    dependencies:
      depd: 2.0.0
      inherits: 2.0.4
      setprototypeof: 1.2.0
      statuses: 2.0.1
      toidentifier: 1.0.1

  /human-signals@5.0.0:
    resolution: {integrity: sha512-AXcZb6vzzrFAUE61HnN4mpLqd/cSIwNQjtNWR0euPm6y0iqx3G4gOXaIDdtdDwZmhwe82LA6+zinmW4UBWVePQ==}
    engines: {node: '>=16.17.0'}
    dev: true

  /husky@8.0.3:
    resolution: {integrity: sha512-+dQSyqPh4x1hlO1swXBiNb2HzTDN1I2IGLQx1GrBuiqFJfoMrnZWwVmatvSiO+Iz8fBUnf+lekwNo4c2LlXItg==}
    engines: {node: '>=14'}
    hasBin: true
    dev: true

  /hyperdyperid@1.2.0:
    resolution: {integrity: sha512-Y93lCzHYgGWdrJ66yIktxiaGULYc6oGiABxhcO5AufBeOyoIdZF7bIfLaOrbM0iGIOXQQgxxRrFEnb+Y6w1n4A==}
    engines: {node: '>=10.18'}
    dev: false

  /iconv-lite@0.4.24:
    resolution: {integrity: sha512-v3MXnZAcvnywkTUEZomIActle7RXXeedOR31wwl7VlyoXO4Qi9arvSenNQWne1TcRwhCL1HwLI21bEqdpj8/rA==}
    engines: {node: '>=0.10.0'}
    dependencies:
      safer-buffer: 2.1.2
    dev: false

  /iconv-lite@0.6.3:
    resolution: {integrity: sha512-4fCk79wshMdzMp2rH06qWrJE4iolqLhCUH+OiuIgU++RB0+94NlDL81atO7GX55uUKueo0txHNtvEyI6D7WdMw==}
    engines: {node: '>=0.10.0'}
    requiresBuild: true
    dependencies:
      safer-buffer: 2.1.2
    optional: true

  /icss-utils@5.1.0(postcss@8.4.47):
    resolution: {integrity: sha512-soFhflCVWLfRNOPU3iv5Z9VUdT44xFRbzjLsEzSr5AQmgqPMTHdU3PMT1Cf1ssx8fLNJDA1juftYl+PUcv3MqA==}
    engines: {node: ^10 || ^12 || >= 14}
    peerDependencies:
      postcss: ^8.1.0
    dependencies:
      postcss: 8.4.47
    dev: false

  /ignore@5.3.1:
    resolution: {integrity: sha512-5Fytz/IraMjqpwfd34ke28PTVMjZjJG2MPn5t7OE4eUCUNf8BAa7b5WUS9/Qvr6mwOQS7Mk6vdsMno5he+T8Xw==}
    engines: {node: '>= 4'}

  /image-size@0.5.5:
    resolution: {integrity: sha512-6TDAlDPZxUFCv+fuOkIoXT/V/f3Qbq8e37p+YOiYrUv3v9cc3/6x78VdfPgFVaB9dZYeLUfKgHRebpkm/oP2VQ==}
    engines: {node: '>=0.10.0'}
    hasBin: true
    requiresBuild: true
    optional: true

  /immer@10.1.1:
    resolution: {integrity: sha512-s2MPrmjovJcoMaHtx6K11Ra7oD05NT97w1IC5zpMkT6Atjr7H8LjaDd81iIxUYpMKSRRNMJE703M1Fhr/TctHw==}
    dev: false

  /import-fresh@3.3.0:
    resolution: {integrity: sha512-veYYhQa+D1QBKznvhUHxb8faxlrwUnxseDAbAp457E0wLNio2bOSKnjYDhMj+YiAq61xrMGhQk9iXVk5FzgQMw==}
    engines: {node: '>=6'}
    dependencies:
      parent-module: 1.0.1
      resolve-from: 4.0.0

  /imurmurhash@0.1.4:
    resolution: {integrity: sha512-JmXMZ6wuvDmLiHEml9ykzqO6lwFbof0GG4IkcGaENdCRDDmMVnny7s5HsIgHCbaq0w2MyPhDqkhTUgS2LU2PHA==}
    engines: {node: '>=0.8.19'}

  /inflight@1.0.6:
    resolution: {integrity: sha512-k92I/b08q4wvFscXCLvqfsHCrjrF7yiXsQuIVvVE7N82W3+aqpzuUdBbfhWcy/FZR3/4IgflMgKLOsvPDrGCJA==}
    deprecated: This module is not supported, and leaks memory. Do not use it. Check out lru-cache if you want a good and tested way to coalesce async requests by a key value, which is much more comprehensive and powerful.
    dependencies:
      once: 1.4.0
      wrappy: 1.0.2

  /inherits@2.0.4:
    resolution: {integrity: sha512-k/vGaX4/Yla3WzyMCvTQOXYeIHvqOKtnqBduzTHpzpQZzAskKMhZ2K+EnBiSM9zGSoIFeMpXKxa4dYeZIQqewQ==}

  /ini@1.3.8:
    resolution: {integrity: sha512-JV/yugV2uzW5iMRSiZAyDtQd+nxtUnjeLt0acNdw98kKLrvuRVyB80tsREOE7yvGVgalhZ6RNXCmEHkUKBKxew==}

  /internal-slot@1.0.7:
    resolution: {integrity: sha512-NGnrKwXzSms2qUUih/ILZ5JBqNTSa1+ZmP6flaIp6KmSElgE9qdndzS3cqjrDovwFdmwsGsLdeFgB6suw+1e9g==}
    engines: {node: '>= 0.4'}
    dependencies:
      es-errors: 1.3.0
      hasown: 2.0.2
      side-channel: 1.0.6

  /ipaddr.js@1.9.1:
    resolution: {integrity: sha512-0KI/607xoxSToH7GjN1FfSbLoU0+btTicjsQSWQlh/hZykN8KpmMf7uYwPW3R+akZ6R/w18ZlXSHBYXiYUPO3g==}
    engines: {node: '>= 0.10'}
    dev: false

  /is-array-buffer@3.0.4:
    resolution: {integrity: sha512-wcjaerHw0ydZwfhiKbXJWLDY8A7yV7KhjQOpb83hGgGfId/aQa4TOvwyzn2PuswW2gPCYEL/nEAiSVpdOj1lXw==}
    engines: {node: '>= 0.4'}
    dependencies:
      call-bind: 1.0.7
      get-intrinsic: 1.2.4

  /is-arrayish@0.2.1:
    resolution: {integrity: sha512-zz06S8t0ozoDXMG+ube26zeCTNXcKIPJZJi8hBrF4idCLms4CG9QtK7qBl1boi5ODzFpjswb5JPmHCbMpjaYzg==}

  /is-bigint@1.0.4:
    resolution: {integrity: sha512-zB9CruMamjym81i2JZ3UMn54PKGsQzsJeo6xvN3HJJ4CAsQNB6iRutp2To77OfCNuoxspsIhzaPoO1zyCEhFOg==}
    dependencies:
      has-bigints: 1.0.2

  /is-boolean-object@1.1.2:
    resolution: {integrity: sha512-gDYaKHJmnj4aWxyj6YHyXVpdQawtVLHU5cb+eztPGczf6cjuTdwve5ZIEfgXqH4e57An1D1AKf8CZ3kYrQRqYA==}
    engines: {node: '>= 0.4'}
    dependencies:
      call-bind: 1.0.7
      has-tostringtag: 1.0.2

  /is-builtin-module@3.2.1:
    resolution: {integrity: sha512-BSLE3HnV2syZ0FK0iMA/yUGplUeMmNz4AW5fnTunbCIqZi4vG3WjJT9FHMy5D69xmAYBHXQhJdALdpwVxV501A==}
    engines: {node: '>=6'}
    dependencies:
      builtin-modules: 3.3.0

  /is-callable@1.2.7:
    resolution: {integrity: sha512-1BC0BVFhS/p0qtw6enp8e+8OD0UrK0oFLztSjNzhcKA3WDuJxxAPXzPuPtKkjEY9UUoEWlX/8fgKeu2S8i9JTA==}
    engines: {node: '>= 0.4'}

  /is-core-module@2.15.0:
    resolution: {integrity: sha512-Dd+Lb2/zvk9SKy1TGCt1wFJFo/MWBPMX5x7KcvLajWTGuomczdQX61PvY5yK6SVACwpoexWo81IfFyoKY2QnTA==}
    engines: {node: '>= 0.4'}
    dependencies:
      hasown: 2.0.2

  /is-data-view@1.0.1:
    resolution: {integrity: sha512-AHkaJrsUVW6wq6JS8y3JnM/GJF/9cf+k20+iDzlSaJrinEo5+7vRiteOSwBhHRiAyQATN1AmY4hwzxJKPmYf+w==}
    engines: {node: '>= 0.4'}
    dependencies:
      is-typed-array: 1.1.13

  /is-date-object@1.0.5:
    resolution: {integrity: sha512-9YQaSxsAiSwcvS33MBk3wTCVnWK+HhF8VZR2jRxehM16QcVOdHqPn4VPHmRK4lSr38n9JriurInLcP90xsYNfQ==}
    engines: {node: '>= 0.4'}
    dependencies:
      has-tostringtag: 1.0.2

  /is-extglob@2.1.1:
    resolution: {integrity: sha512-SbKbANkN603Vi4jEZv49LeVJMn4yGwsbzZworEoyEiutsN3nJYdbO36zfhGJ6QEDpOZIFkDtnq5JRxmvl3jsoQ==}
    engines: {node: '>=0.10.0'}

  /is-fullwidth-code-point@3.0.0:
    resolution: {integrity: sha512-zymm5+u+sCsSWyD9qNaejV3DFvhCKclKdizYaJUuHA83RLjb7nSuGnddCHGv0hk+KY7BMAlsWeK4Ueg6EV6XQg==}
    engines: {node: '>=8'}

  /is-fullwidth-code-point@4.0.0:
    resolution: {integrity: sha512-O4L094N2/dZ7xqVdrXhh9r1KODPJpFms8B5sGdJLPy664AgvXsreZUyCQQNItZRDlYug4xStLjNp/sz3HvBowQ==}
    engines: {node: '>=12'}
    dev: true

  /is-fullwidth-code-point@5.0.0:
    resolution: {integrity: sha512-OVa3u9kkBbw7b8Xw5F9P+D/T9X+Z4+JruYVNapTjPYZYUznQ5YfWeFkOj606XYYW8yugTfC8Pj0hYqvi4ryAhA==}
    engines: {node: '>=18'}
    dependencies:
      get-east-asian-width: 1.2.0
    dev: true

  /is-glob@4.0.3:
    resolution: {integrity: sha512-xelSayHH36ZgE7ZWhli7pW34hNbNl8Ojv5KVmkJD4hBdD3th8Tfk9vYasLM+mXWOZhFkgZfxhLSnrwRr4elSSg==}
    engines: {node: '>=0.10.0'}
    dependencies:
      is-extglob: 2.1.1

  /is-module@1.0.0:
    resolution: {integrity: sha512-51ypPSPCoTEIN9dy5Oy+h4pShgJmPCygKfyRCISBI+JoWT/2oJvK8QPxmwv7b/p239jXrm9M1mlQbyKJ5A152g==}
    dev: true

  /is-negative-zero@2.0.3:
    resolution: {integrity: sha512-5KoIu2Ngpyek75jXodFvnafB6DJgr3u8uuK0LEZJjrU19DrMD3EVERaR8sjz8CCGgpZvxPl9SuE1GMVPFHx1mw==}
    engines: {node: '>= 0.4'}

  /is-number-object@1.0.7:
    resolution: {integrity: sha512-k1U0IRzLMo7ZlYIfzRu23Oh6MiIFasgpb9X76eqfFZAqwH44UI4KTBvBYIZ1dSL9ZzChTB9ShHfLkR4pdW5krQ==}
    engines: {node: '>= 0.4'}
    dependencies:
      has-tostringtag: 1.0.2

  /is-number@7.0.0:
    resolution: {integrity: sha512-41Cifkg6e8TylSpdtTpeLVMqvSBEVzTttHvERD741+pnZ8ANv0004MRL43QKPDlK9cGvNp6NZWZUBlbGXYxxng==}
    engines: {node: '>=0.12.0'}

  /is-path-inside@3.0.3:
    resolution: {integrity: sha512-Fd4gABb+ycGAmKou8eMftCupSir5lRxqf4aD/vd0cD2qc4HL07OjCeuHMr8Ro4CoMaeCKDB0/ECBOVWjTwUvPQ==}
    engines: {node: '>=8'}

  /is-plain-object@5.0.0:
    resolution: {integrity: sha512-VRSzKkbMm5jMDoKLbltAkFQ5Qr7VDiTFGXxYFXXowVj387GeGNOCsOH6Msy00SGZ3Fp84b1Naa1psqgcCIEP5Q==}
    engines: {node: '>=0.10.0'}

  /is-reference@1.2.1:
    resolution: {integrity: sha512-U82MsXXiFIrjCK4otLT+o2NA2Cd2g5MLoOVXUZjIOhLurrRxpEXzI8O0KZHr3IjLvlAH1kTPYSuqer5T9ZVBKQ==}
    dependencies:
      '@types/estree': 1.0.5
    dev: true

  /is-regex@1.1.4:
    resolution: {integrity: sha512-kvRdxDsxZjhzUX07ZnLydzS1TU/TJlTUHHY4YLL87e37oUA49DfkLqgy+VjFocowy29cKvcSiu+kIv728jTTVg==}
    engines: {node: '>= 0.4'}
    dependencies:
      call-bind: 1.0.7
      has-tostringtag: 1.0.2

  /is-shared-array-buffer@1.0.3:
    resolution: {integrity: sha512-nA2hv5XIhLR3uVzDDfCIknerhx8XUKnstuOERPNNIinXG7v9u+ohXF67vxm4TPTEPU6lm61ZkwP3c9PCB97rhg==}
    engines: {node: '>= 0.4'}
    dependencies:
      call-bind: 1.0.7

  /is-stream@3.0.0:
    resolution: {integrity: sha512-LnQR4bZ9IADDRSkvpqMGvt/tEJWclzklNgSw48V5EAaAeDd6qGvN8ei6k5p0tvxSR171VmGyHuTiAOfxAbr8kA==}
    engines: {node: ^12.20.0 || ^14.13.1 || >=16.0.0}
    dev: true

  /is-string@1.0.7:
    resolution: {integrity: sha512-tE2UXzivje6ofPW7l23cjDOMa09gb7xlAqG6jG5ej6uPV32TlWP3NKPigtaGeHNu9fohccRYvIiZMfOOnOYUtg==}
    engines: {node: '>= 0.4'}
    dependencies:
      has-tostringtag: 1.0.2

  /is-symbol@1.0.4:
    resolution: {integrity: sha512-C/CPBqKWnvdcxqIARxyOh4v1UUEOCHpgDa0WYgpKDFMszcrPcffg5uhwSgPCLD2WWxmq6isisz87tzT01tuGhg==}
    engines: {node: '>= 0.4'}
    dependencies:
      has-symbols: 1.0.3

  /is-typed-array@1.1.13:
    resolution: {integrity: sha512-uZ25/bUAlUY5fR4OKT4rZQEBrzQWYV9ZJYGGsUmEJ6thodVJ1HX64ePQ6Z0qPWP+m+Uq6e9UugrE38jeYsDSMw==}
    engines: {node: '>= 0.4'}
    dependencies:
      which-typed-array: 1.1.15

  /is-weakref@1.0.2:
    resolution: {integrity: sha512-qctsuLZmIQ0+vSSMfoVvyFe2+GSEvnmZ2ezTup1SBse9+twCCeial6EEi3Nc2KFcf6+qz2FBPnjXsk8xhKSaPQ==}
    dependencies:
      call-bind: 1.0.7

  /is-what@3.14.1:
    resolution: {integrity: sha512-sNxgpk9793nzSs7bA6JQJGeIuRBQhAaNGG77kzYQgMkrID+lS6SlK07K5LaptscDlSaIgH+GPFzf+d75FVxozA==}

  /is-windows@1.0.2:
    resolution: {integrity: sha512-eXK1UInq2bPmjyX6e3VHIzMLobc4J94i4AWn+Hpq3OU5KkrRC96OAcR3PRJ/pGu6m8TRnBHP9dkXQVsT/COVIA==}
    engines: {node: '>=0.10.0'}

  /isarray@2.0.5:
    resolution: {integrity: sha512-xHjhDr3cNBK0BzdUJSPXZntQUx/mwMS5Rw4A7lPJ90XGAO6ISP/ePDNuo0vhqOZU+UD5JoodwCAAoZQd3FeAKw==}

  /isexe@2.0.0:
    resolution: {integrity: sha512-RHxMLp9lnKHGHRng9QFhRCMbYAcVpn69smSGcq3f36xjgVVWThj4qqLbTLlq7Ssj8B+fIQ1EuCEGI2lKsyQeIw==}

  /istanbul-lib-coverage@3.2.2:
    resolution: {integrity: sha512-O8dpsF+r0WV/8MNRKfnmrtCWhuKjxrq2w+jpzBL5UZKTi2LeVWnWOmWRxFlesJONmc+wLAGvKQZEOanko0LFTg==}
    engines: {node: '>=8'}
    dev: true

  /istanbul-lib-report@3.0.1:
    resolution: {integrity: sha512-GCfE1mtsHGOELCU8e/Z7YWzpmybrx/+dSTfLrvY8qRmaY6zXTKWn6WQIjaAFw069icm6GVMNkgu0NzI4iPZUNw==}
    engines: {node: '>=10'}
    dependencies:
      istanbul-lib-coverage: 3.2.2
      make-dir: 4.0.0
      supports-color: 7.2.0
    dev: true

  /istanbul-lib-source-maps@5.0.6:
    resolution: {integrity: sha512-yg2d+Em4KizZC5niWhQaIomgf5WlL4vOOjZ5xGCmF8SnPE/mDWWXgvRExdcpCgh9lLRRa1/fSYp2ymmbJ1pI+A==}
    engines: {node: '>=10'}
    dependencies:
      '@jridgewell/trace-mapping': 0.3.25
      debug: 4.3.6
      istanbul-lib-coverage: 3.2.2
    transitivePeerDependencies:
      - supports-color
    dev: true

  /istanbul-reports@3.1.7:
    resolution: {integrity: sha512-BewmUXImeuRk2YY0PVbxgKAysvhRPUQE0h5QRM++nVWyubKGV0l8qQ5op8+B2DOmwSe63Jivj0BjkPQVf8fP5g==}
    engines: {node: '>=8'}
    dependencies:
      html-escaper: 2.0.2
      istanbul-lib-report: 3.0.1
    dev: true

  /jest-worker@27.5.1:
    resolution: {integrity: sha512-7vuh85V5cdDofPyxn58nrPjBktZo0u9x1g8WtjQol+jZDaE+fhN+cIvTj11GndBnMnyfrUOG1sZQxCdjKh+DKg==}
    engines: {node: '>= 10.13.0'}
    dependencies:
      '@types/node': 20.12.12
      merge-stream: 2.0.0
      supports-color: 8.1.1

  /jiti@1.21.6:
    resolution: {integrity: sha512-2yTgeWTWzMWkHu6Jp9NKgePDaYHbntiwvYuuJLbbN9vl7DC9DvXKOB2BC3ZZ92D3cvV/aflH0osDfwpHepQ53w==}
    hasBin: true
    dev: true

  /js-tokens@4.0.0:
    resolution: {integrity: sha512-RdJUflcE3cUzKiMqQgsCu06FPu9UdIJO0beYbPhHN4k6apgJtifcoCtT9bcxOpYBtpD2kCM6Sbzg4CausW/PKQ==}
    requiresBuild: true

  /js-tokens@9.0.0:
    resolution: {integrity: sha512-WriZw1luRMlmV3LGJaR6QOJjWwgLUTf89OwT2lUOyjX2dJGBwgmIkbcz+7WFZjrZM635JOIR517++e/67CP9dQ==}

  /js-yaml@4.1.0:
    resolution: {integrity: sha512-wpxZs9NoxZaJESJGIZTyDEaYpl0FKSA+FB9aJiyemKhMwkxQg63h4T1KJgUGHpTqPDNRcmmYLugrRjJlBtWvRA==}
    hasBin: true
    dependencies:
      argparse: 2.0.1

  /jsesc@2.5.2:
    resolution: {integrity: sha512-OYu7XEzjkCQ3C5Ps3QIZsQfNpqoJyZZA99wd9aWd05NCtC5pWOkShK2mkL6HXQR6/Cy2lbNdPlZBpuQHXE63gA==}
    engines: {node: '>=4'}
    hasBin: true
    dev: true

  /json-buffer@3.0.1:
    resolution: {integrity: sha512-4bV5BfR2mqfQTJm+V5tPPdf+ZpuhiIvTuAB5g8kcrXOZpTT/QwwVRWBywX1ozr6lEuPdbHxwaJlm9G6mI2sfSQ==}

  /json-parse-even-better-errors@2.3.1:
    resolution: {integrity: sha512-xyFwyhro/JEof6Ghe2iz2NcXoj2sloNsWr/XsERDK/oiPCfaNhl5ONfp+jQdAZRQQ0IJWNzH9zIZF7li91kh2w==}

  /json-schema-traverse@0.4.1:
    resolution: {integrity: sha512-xbbCH5dCYU5T8LcEhhuh7HJ88HXuW3qsI3Y0zOZFKfZEHcpWiHU/Jxzk629Brsab/mMiHQti9wMP+845RPe3Vg==}

  /json-schema-traverse@1.0.0:
    resolution: {integrity: sha512-NM8/P9n3XjXhIZn1lLhkFaACTOURQXjWhV4BA/RnOv8xvgqtqpAX9IO4mRQxSx1Rlo4tqzeqb0sOlruaOy3dug==}

  /json-stable-stringify-without-jsonify@1.0.1:
    resolution: {integrity: sha512-Bdboy+l7tA3OGW6FjyFHWkP5LuByj1Tk33Ljyq0axyzdk9//JSi2u3fP1QSmd1KNwq6VOKYGlAu87CisVir6Pw==}

  /json5@1.0.2:
    resolution: {integrity: sha512-g1MWMLBiz8FKi1e4w0UyVL3w+iJceWAFBAaBnnGKOpNa5f8TLktkbre1+s6oICydWAm+HRUGTmI+//xv2hvXYA==}
    hasBin: true
    dependencies:
      minimist: 1.2.8

  /json5@2.2.3:
    resolution: {integrity: sha512-XmOWe7eyHYH14cLdVPoyg+GOH3rYX++KpzrylJwSW98t3Nk+U8XOl8FWKOgwtzdb8lXGf6zYwDUzeHMWfxasyg==}
    engines: {node: '>=6'}
    hasBin: true

  /jsonfile@6.1.0:
    resolution: {integrity: sha512-5dgndWOriYSm5cnYaJNhalLNDKOqFwyDB/rr1E9ZsGciGvKPs8R2xYGCacuf3z6K1YKDz182fd+fY3cn3pMqXQ==}
    dependencies:
      universalify: 2.0.1
    optionalDependencies:
      graceful-fs: 4.2.11

  /keyv@4.5.4:
    resolution: {integrity: sha512-oxVHkHR/EJf2CNXnWxRLW6mg7JyCCUcG0DtEGmL2ctUo1PNTin1PUil+r/+4r5MpVgC/fn1kjsx7mjSujKqIpw==}
    dependencies:
      json-buffer: 3.0.1

  /kind-of@6.0.3:
    resolution: {integrity: sha512-dcS1ul+9tmeD95T+x28/ehLgd9mENa3LsvDTtzm3vyBEO7RPptvAD+t44WVXaUjTBRcrpFeFlC8WCruUR456hw==}
    engines: {node: '>=0.10.0'}

  /known-css-properties@0.30.0:
    resolution: {integrity: sha512-VSWXYUnsPu9+WYKkfmJyLKtIvaRJi1kXUqVmBACORXZQxT5oZDsoZ2vQP+bQFDnWtpI/4eq3MLoRMjI2fnLzTQ==}

  /less-loader@12.2.0(less@4.2.0)(webpack@5.93.0):
    resolution: {integrity: sha512-MYUxjSQSBUQmowc0l5nPieOYwMzGPUaTzB6inNW/bdPEG9zOL3eAAD1Qw5ZxSPk7we5dMojHwNODYMV1hq4EVg==}
    engines: {node: '>= 18.12.0'}
    peerDependencies:
      '@rspack/core': 0.x || 1.x
      less: ^3.5.0 || ^4.0.0
      webpack: ^5.0.0
    peerDependenciesMeta:
      '@rspack/core':
        optional: true
      webpack:
        optional: true
    dependencies:
      less: 4.2.0
      webpack: 5.93.0
    dev: false

  /less@4.2.0:
    resolution: {integrity: sha512-P3b3HJDBtSzsXUl0im2L7gTO5Ubg8mEN6G8qoTS77iXxXX4Hvu4Qj540PZDvQ8V6DmX6iXo98k7Md0Cm1PrLaA==}
    engines: {node: '>=6'}
    hasBin: true
    dependencies:
      copy-anything: 2.0.6
      parse-node-version: 1.0.1
      tslib: 2.6.3
    optionalDependencies:
      errno: 0.1.8
      graceful-fs: 4.2.11
      image-size: 0.5.5
      make-dir: 2.1.0
      mime: 1.6.0
      needle: 3.3.1
      source-map: 0.6.1

  /levn@0.4.1:
    resolution: {integrity: sha512-+bT2uH4E5LGE7h/n3evcS/sQlJXCpIp6ym8OWJ5eV6+67Dsql/LaaT7qJBAt2rzfoa/5QBGBhxDix1dMt2kQKQ==}
    engines: {node: '>= 0.8.0'}
    dependencies:
      prelude-ls: 1.2.1
      type-check: 0.4.0

  /lilconfig@3.1.1:
    resolution: {integrity: sha512-O18pf7nyvHTckunPWCV1XUNXU1piu01y2b7ATJ0ppkUkk8ocqVWBrYjJBCwHDjD/ZWcfyrA0P4gKhzWGi5EINQ==}
    engines: {node: '>=14'}
    dev: true

  /lilconfig@3.1.2:
    resolution: {integrity: sha512-eop+wDAvpItUys0FWkHIKeC9ybYrTGbU41U5K7+bttZZeohvnY7M9dZ5kB21GNWiFT2q1OoPTvncPCgSOVO5ow==}
    engines: {node: '>=14'}
    dev: true

  /lines-and-columns@1.2.4:
    resolution: {integrity: sha512-7ylylesZQ/PV29jhEDl3Ufjo6ZX7gCqJr5F7PKrqc93v7fzSymt1BpwEU8nAUXs8qzzvqhbjhK5QZg6Mt/HkBg==}

  /lint-staged@15.2.4:
    resolution: {integrity: sha512-3F9KRQIS2fVDGtCkBp4Bx0jswjX7zUcKx6OF0ZeY1prksUyKPRIIUqZhIUYAstJfvj6i48VFs4dwVIbCYwvTYQ==}
    engines: {node: '>=18.12.0'}
    hasBin: true
    dependencies:
      chalk: 5.3.0
      commander: 12.1.0
      debug: 4.3.4
      execa: 8.0.1
      lilconfig: 3.1.1
      listr2: 8.2.1
      micromatch: 4.0.6
      pidtree: 0.6.0
      string-argv: 0.3.2
      yaml: 2.4.2
    transitivePeerDependencies:
      - supports-color
    dev: true

  /listr2@8.2.1:
    resolution: {integrity: sha512-irTfvpib/rNiD637xeevjO2l3Z5loZmuaRi0L0YE5LfijwVY96oyVn0DFD3o/teAok7nfobMG1THvvcHh/BP6g==}
    engines: {node: '>=18.0.0'}
    dependencies:
      cli-truncate: 4.0.0
      colorette: 2.0.20
      eventemitter3: 5.0.1
      log-update: 6.1.0
      rfdc: 1.4.1
      wrap-ansi: 9.0.0
    dev: true

  /loader-runner@4.3.0:
    resolution: {integrity: sha512-3R/1M+yS3j5ou80Me59j7F9IMs4PXs3VqRrm0TU3AbKPxlmpoY1TNscJV/oGJXo8qCatFGTfDbY6W6ipGOYXfg==}
    engines: {node: '>=6.11.5'}

  /loader-utils@1.4.2:
    resolution: {integrity: sha512-I5d00Pd/jwMD2QCduo657+YM/6L3KZu++pmX9VFncxaxvHcru9jx1lBaFft+r4Mt2jK0Yhp41XlRAihzPxHNCg==}
    engines: {node: '>=4.0.0'}
    dependencies:
      big.js: 5.2.2
      emojis-list: 3.0.0
      json5: 1.0.2
    dev: false

  /loader-utils@2.0.4:
    resolution: {integrity: sha512-xXqpXoINfFhgua9xiqD8fPFHgkoq1mmmpE92WlDbm9rNRd/EbRb+Gqf908T2DMfuHjjJlksiK2RbHVOdD/MqSw==}
    engines: {node: '>=8.9.0'}
    dependencies:
      big.js: 5.2.2
      emojis-list: 3.0.0
      json5: 2.2.3
    dev: false

  /local-pkg@0.5.0:
    resolution: {integrity: sha512-ok6z3qlYyCDS4ZEU27HaU6x/xZa9Whf8jD4ptH5UZTQYZVYeb9bnZ3ojVhiJNLiXK1Hfc0GNbLXcmZ5plLDDBg==}
    engines: {node: '>=14'}
    dependencies:
      mlly: 1.7.1
      pkg-types: 1.1.3
    dev: true

  /locate-path@6.0.0:
    resolution: {integrity: sha512-iPZK6eYjbxRu3uB4/WZ3EsEIMJFMqAoopl3R+zuq0UjcAm/MO6KCweDgPfP3elTztoKP3KtnVHxTn2NHBSDVUw==}
    engines: {node: '>=10'}
    dependencies:
      p-locate: 5.0.0

  /lodash._reinterpolate@3.0.0:
    resolution: {integrity: sha512-xYHt68QRoYGjeeM/XOE1uJtvXQAgvszfBhjV4yvsQH0u2i9I6cI6c6/eG4Hh3UAOVn0y/xAXwmTzEay49Q//HA==}
    dev: true

  /lodash.memoize@4.1.2:
    resolution: {integrity: sha512-t7j+NzmgnQzTAYXcsHYLgimltOV1MXHtlOWf6GjL9Kj8GK5FInw5JotxvbOs+IvV1/Dzo04/fCGfLVs7aXb4Ag==}
    dev: true

  /lodash.merge@4.6.2:
    resolution: {integrity: sha512-0KpjqXRVvrYyCsX1swR/XTK0va6VQkQM6MNo7PqW77ByjAhoARA8EfrP1N4+KlKj8YS0ZUCtRT/YUuhyYDujIQ==}

  /lodash.template@4.5.0:
    resolution: {integrity: sha512-84vYFxIkmidUiFxidA/KjjH9pAycqW+h980j7Fuz5qxRtO9pgB7MDFTdys1N7A5mcucRiDyEq4fusljItR1T/A==}
    dependencies:
      lodash._reinterpolate: 3.0.0
      lodash.templatesettings: 4.2.0
    dev: true

  /lodash.templatesettings@4.2.0:
    resolution: {integrity: sha512-stgLz+i3Aa9mZgnjr/O+v9ruKZsPsndy7qPZOchbqk2cnTU1ZaldKK+v7m54WoKIyxiuMZTKT2H81F8BeAc3ZQ==}
    dependencies:
      lodash._reinterpolate: 3.0.0
    dev: true

  /lodash.truncate@4.4.2:
    resolution: {integrity: sha512-jttmRe7bRse52OsWIMDLaXxWqRAmtIUccAQ3garviCqJjafXOfNMO0yMfNpdD6zbGaTU0P5Nz7e7gAT6cKmJRw==}

  /lodash.uniq@4.5.0:
    resolution: {integrity: sha512-xfBaXQd9ryd9dlSDvnvI0lvxfLJlYAZzXomUYzLKtUeOQvOP5piqAWuGtrhWeqaXK9hhoM/iyJc5AV+XfsX3HQ==}
    dev: true

  /lodash@4.17.21:
    resolution: {integrity: sha512-v2kDEe57lecTulaDIuNTPy3Ry4gLGJ6Z1O3vE1krgXZNrsQ+LFTGHVxVjcXPs17LhbZVGedAJv8XZ1tvj5FvSg==}

  /log-update@6.1.0:
    resolution: {integrity: sha512-9ie8ItPR6tjY5uYJh8K/Zrv/RMZ5VOlOWvtZdEHYSTFKZfIBPQa9tOAEeAWhd+AnIneLJ22w5fjOYtoutpWq5w==}
    engines: {node: '>=18'}
    dependencies:
      ansi-escapes: 7.0.0
      cli-cursor: 5.0.0
      slice-ansi: 7.1.0
      strip-ansi: 7.1.0
      wrap-ansi: 9.0.0
    dev: true

  /loupe@2.3.7:
    resolution: {integrity: sha512-zSMINGVYkdpYSOBmLi0D1Uo7JU9nVdQKrHxC8eYlV+9YKK9WePqAlL7lSlorG/U2Fw1w0hTBmaa/jrQ3UbPHtA==}
    dependencies:
      get-func-name: 2.0.2
    dev: true

  /lru-cache@4.1.5:
    resolution: {integrity: sha512-sWZlbEP2OsHNkXrMl5GYk/jKk70MBng6UU4YI/qGDYbgf6YbP4EvmqISbXCoJiRKs+1bSpFHVgQxvJ17F2li5g==}
    dependencies:
      pseudomap: 1.0.2
      yallist: 2.1.2
    dev: false

  /lru-cache@5.1.1:
    resolution: {integrity: sha512-KpNARQA3Iwv+jTA0utUVVbrh+Jlrr1Fv0e56GGzAFOXN7dk/FviaDW8LHmK52DlcH4WP2n6gI8vN1aesBFgo9w==}
    dependencies:
      yallist: 3.1.1
    dev: true

  /magic-string@0.30.11:
    resolution: {integrity: sha512-+Wri9p0QHMy+545hKww7YAu5NyzF8iomPL/RQazugQ9+Ez4Ic3mERMd8ZTX5rfK944j+560ZJi8iAwgak1Ac7A==}
    dependencies:
      '@jridgewell/sourcemap-codec': 1.5.0

  /magicast@0.3.4:
    resolution: {integrity: sha512-TyDF/Pn36bBji9rWKHlZe+PZb6Mx5V8IHCSxk7X4aljM4e/vyDvZZYwHewdVaqiA0nb3ghfHU/6AUpDxWoER2Q==}
    dependencies:
      '@babel/parser': 7.25.3
      '@babel/types': 7.25.2
      source-map-js: 1.2.0
    dev: true

  /make-dir@2.1.0:
    resolution: {integrity: sha512-LS9X+dc8KLxXCb8dni79fLIIUA5VyZoyjSMCwTluaXA0o27cCK0bhXkpgw+sTXVpPy/lSO57ilRixqk0vDmtRA==}
    engines: {node: '>=6'}
    requiresBuild: true
    dependencies:
      pify: 4.0.1
      semver: 5.7.2
    optional: true

  /make-dir@4.0.0:
    resolution: {integrity: sha512-hXdUTZYIVOt1Ex//jAQi+wTZZpUpwBj/0QsOzqegb3rGMMeJiSEu5xLHnYfBrRV4RH2+OCSOO95Is/7x1WJ4bw==}
    engines: {node: '>=10'}
    dependencies:
      semver: 7.6.3
    dev: true

  /mathml-tag-names@2.1.3:
    resolution: {integrity: sha512-APMBEanjybaPzUrfqU0IMU5I0AswKMH7k8OTLs0vvV4KZpExkTkY87nR/zpbuTPj+gARop7aGUbl11pnDfW6xg==}

  /mdn-data@2.0.28:
    resolution: {integrity: sha512-aylIc7Z9y4yzHYAJNuESG3hfhC+0Ibp/MAMiaOZgNv4pmEdFyfZhhhny4MNiAfWdBQ1RQ2mfDWmM1x8SvGyp8g==}
    dev: true

  /mdn-data@2.0.30:
    resolution: {integrity: sha512-GaqWWShW4kv/G9IEucWScBx9G1/vsFZZJUO+tD26M8J8z3Kw5RDQjaoZe03YAClgeS/SWPOcb4nkFBTEi5DUEA==}

  /media-typer@0.3.0:
    resolution: {integrity: sha512-dq+qelQ9akHpcOl/gUVRTxVIOkAJ1wR3QAvb4RsVjS8oVoFjDGTc679wJYmUmknUF5HwMLOgb5O+a3KxfWapPQ==}
    engines: {node: '>= 0.6'}
    dev: false

  /memfs@4.11.1:
    resolution: {integrity: sha512-LZcMTBAgqUUKNXZagcZxvXXfgF1bHX7Y7nQ0QyEiNbRJgE29GhgPd8Yna1VQcLlPiHt/5RFJMWYN9Uv/VPNvjQ==}
    engines: {node: '>= 4.0.0'}
    dependencies:
      '@jsonjoy.com/json-pack': 1.1.0(tslib@2.6.3)
      '@jsonjoy.com/util': 1.3.0(tslib@2.6.3)
      tree-dump: 1.0.2(tslib@2.6.3)
      tslib: 2.6.3
    dev: false

  /meow@13.2.0:
    resolution: {integrity: sha512-pxQJQzB6djGPXh08dacEloMFopsOqGVRKFPYvPOt9XDZ1HasbgDZA74CJGreSU4G3Ak7EFJGoiH2auq+yXISgA==}
    engines: {node: '>=18'}

  /merge-descriptors@1.0.1:
    resolution: {integrity: sha512-cCi6g3/Zr1iqQi6ySbseM1Xvooa98N0w31jzUYrXPX2xqObmFGHJ0tQ5u74H3mVh7wLouTseZyYIq39g8cNp1w==}
    dev: false

  /merge-source-map@1.1.0:
    resolution: {integrity: sha512-Qkcp7P2ygktpMPh2mCQZaf3jhN6D3Z/qVZHSdWvQ+2Ef5HgRAPBO57A77+ENm0CPx2+1Ce/MYKi3ymqdfuqibw==}
    dependencies:
      source-map: 0.6.1
    dev: false

  /merge-stream@2.0.0:
    resolution: {integrity: sha512-abv/qOcuPfk3URPfDzmZU1LKmuw8kT+0nIHvKrKgFrwifol/doWcdA4ZqsWQ8ENrFKkd67Mfpo/LovbIUsbt3w==}

  /merge2@1.4.1:
    resolution: {integrity: sha512-8q7VEgMJW4J8tcfVPy8g09NcQwZdbwFEqhe/WZkoIzjn/3TGDwtOCYtXGxA3O8tPzpczCCDgv+P2P5y00ZJOOg==}
    engines: {node: '>= 8'}

  /methods@1.1.2:
    resolution: {integrity: sha512-iclAHeNqNm68zFtnZ0e+1L2yUIdvzNoauKU4WBA3VvH/vPFieF7qfRlwUZU+DA9P9bPXIS90ulxoUoCH23sV2w==}
    engines: {node: '>= 0.6'}
    dev: false

  /micromatch@4.0.6:
    resolution: {integrity: sha512-Y4Ypn3oujJYxJcMacVgcs92wofTHxp9FzfDpQON4msDefoC0lb3ETvQLOdLcbhSwU1bz8HrL/1sygfBIHudrkQ==}
    engines: {node: '>=8.6'}
    dependencies:
      braces: 3.0.3
      picomatch: 4.0.2
    dev: true

  /micromatch@4.0.7:
    resolution: {integrity: sha512-LPP/3KorzCwBxfeUuZmaR6bG2kdeHSbe0P2tY3FLRU4vYrjYz5hI4QZwV0njUx3jeuKe67YukQ1LSPZBKDqO/Q==}
    engines: {node: '>=8.6'}
    dependencies:
      braces: 3.0.3
      picomatch: 2.3.1

  /mime-db@1.52.0:
    resolution: {integrity: sha512-sPU4uV7dYlvtWJxwwxHD0PuihVNiE7TyAbQ5SWxDCB9mUYvOgroQOwYQQOKPJ8CIbE+1ETVlOoK1UC2nU3gYvg==}
    engines: {node: '>= 0.6'}

  /mime-types@2.1.35:
    resolution: {integrity: sha512-ZDY+bPm5zTTF+YpCrAU9nK0UgICYPT0QtT1NZWFv4s++TNkcgVaT0g6+4R2uI4MjQjzysHB1zxuWL50hzaeXiw==}
    engines: {node: '>= 0.6'}
    dependencies:
      mime-db: 1.52.0

  /mime@1.6.0:
    resolution: {integrity: sha512-x0Vn8spI+wuJ1O6S7gnbaQg8Pxh4NNHb7KSINmEWKiPE4RKOplvijn+NkmYmmRgP68mc70j2EbeTFRsrswaQeg==}
    engines: {node: '>=4'}
    hasBin: true

  /mimic-fn@4.0.0:
    resolution: {integrity: sha512-vqiC06CuhBTUdZH+RYl8sFrL096vA45Ok5ISO6sE/Mr1jRbGH4Csnhi8f3wKVl7x8mO4Au7Ir9D3Oyv1VYMFJw==}
    engines: {node: '>=12'}
    dev: true

  /mimic-function@5.0.1:
    resolution: {integrity: sha512-VP79XUPxV2CigYP3jWwAUFSku2aKqBH7uTAapFWCBqutsbmDo96KY5o8uh6U+/YSIn5OxJnXp73beVkpqMIGhA==}
    engines: {node: '>=18'}
    dev: true

  /minimatch@3.1.2:
    resolution: {integrity: sha512-J7p63hRiAjw1NDEww1W7i37+ByIrOWO5XQQAzZ3VOcL0PNybwpfmV/N05zFAzwQ9USyEcX6t3UO+K5aqBQOIHw==}
    dependencies:
      brace-expansion: 1.1.11

  /minimatch@5.1.6:
    resolution: {integrity: sha512-lKwV/1brpG6mBUFHtb7NUmtABCb2WZZmm2wNiOA5hAb8VdCS4B3dtMWyvcoViccwAW/COERjXLt0zP1zXUN26g==}
    engines: {node: '>=10'}
    dependencies:
      brace-expansion: 2.0.1
    dev: true

  /minimatch@9.0.3:
    resolution: {integrity: sha512-RHiac9mvaRw0x3AYRgDC1CxAP7HTcNrrECeA8YYJeWnpo+2Q5CegtZjaotWTWxDG3UeGA1coE05iH1mPjT/2mg==}
    engines: {node: '>=16 || 14 >=14.17'}
    dependencies:
      brace-expansion: 2.0.1

  /minimist@1.2.8:
    resolution: {integrity: sha512-2yyAR8qBkN3YuheJanUpWC5U3bb5osDywNB8RzDVlDwDHbocAJveqqj1u8+SVD7jkWT4yvsHCpWqqWqAxb0zCA==}

  /mkdist@1.5.4(typescript@5.4.5):
    resolution: {integrity: sha512-GEmKYJG5K1YGFIq3t0K3iihZ8FTgXphLf/4UjbmpXIAtBFn4lEjXk3pXNTSfy7EtcEXhp2Nn1vzw5pIus6RY3g==}
    hasBin: true
    peerDependencies:
      sass: ^1.77.8
      typescript: '>=5.5.3'
      vue-tsc: ^1.8.27 || ^2.0.21
    peerDependenciesMeta:
      sass:
        optional: true
      typescript:
        optional: true
      vue-tsc:
        optional: true
    dependencies:
      autoprefixer: 10.4.20(postcss@8.4.41)
      citty: 0.1.6
      cssnano: 7.0.5(postcss@8.4.41)
      defu: 6.1.4
      esbuild: 0.23.0
      fast-glob: 3.3.2
      jiti: 1.21.6
      mlly: 1.7.1
      pathe: 1.1.2
      pkg-types: 1.1.3
      postcss: 8.4.41
      postcss-nested: 6.2.0(postcss@8.4.41)
      semver: 7.6.3
      typescript: 5.4.5
    dev: true

  /mlly@1.7.1:
    resolution: {integrity: sha512-rrVRZRELyQzrIUAVMHxP97kv+G786pHmOKzuFII8zDYahFBS7qnHh2AlYSl1GAHhaMPCz6/oHjVMcfFYgFYHgA==}
    dependencies:
      acorn: 8.12.1
      pathe: 1.1.2
      pkg-types: 1.1.3
      ufo: 1.5.4
    dev: true

  /mri@1.2.0:
    resolution: {integrity: sha512-tzzskb3bG8LvYGFF/mDTpq3jpI6Q9wc3LEmBaghu+DdCssd1FakN7Bc0hVNmEyGq1bq3RgfkCb3cmQLpNPOroA==}
    engines: {node: '>=4'}
    dev: true

  /ms@2.0.0:
    resolution: {integrity: sha512-Tpp60P6IUJDTuOq/5Z8cdskzJujfwqfOTkrwIwj7IRISpnkJnT6SyJ4PCPnGMoFjC9ddhal5KVIYtAt97ix05A==}

  /ms@2.1.2:
    resolution: {integrity: sha512-sGkPx+VjMtmA6MX27oA4FBFELFCZZ4S4XqeGOXCv68tT+jb3vk/RyaKWP0PTKyWtmLSM0b+adUTEvbs1PEaH2w==}

  /ms@2.1.3:
    resolution: {integrity: sha512-6FlzubTLZG3J2a/NVCAleEhjzq5oxgHyaCU9yYXvcLsvoVaHJq/s5xXI6/XXP6tz7R9xAOtHnSO/tXtF3WRTlA==}

  /muggle-string@0.4.1:
    resolution: {integrity: sha512-VNTrAak/KhO2i8dqqnqnAHOa3cYBwXEZe9h+D5h/1ZqFSTEFHdM65lR7RoIqq3tBBYavsOXV84NoHXZ0AkPyqQ==}
    dev: true

  /nanoid@3.3.7:
    resolution: {integrity: sha512-eSRppjcPIatRIMC1U6UngP8XFcz8MQWGQdt1MTBQ7NaAmvXDfvNxbvWV3x2y6CdEUciCSsDHDQZbhYaB8QEo2g==}
    engines: {node: ^10 || ^12 || ^13.7 || ^14 || >=15.0.1}
    hasBin: true

  /natural-compare@1.4.0:
    resolution: {integrity: sha512-OWND8ei3VtNC9h7V60qff3SVobHr996CTwgxubgyQYEpg290h9J0buyECNNJexkFm5sOajh5G116RYA1c8ZMSw==}

  /needle@3.3.1:
    resolution: {integrity: sha512-6k0YULvhpw+RoLNiQCRKOl09Rv1dPLr8hHnVjHqdolKwDrdNyk+Hmrthi4lIGPPz3r39dLx0hsF5s40sZ3Us4Q==}
    engines: {node: '>= 4.4.x'}
    hasBin: true
    requiresBuild: true
    dependencies:
      iconv-lite: 0.6.3
      sax: 1.4.1
    optional: true

  /negotiator@0.6.3:
    resolution: {integrity: sha512-+EUsqGPLsM+j/zdChZjsnX51g4XrHFOIXwfnCVPGlQk/k5giakcKsuxCObBRu6DSm9opw/O6slWbJdghQM4bBg==}
    engines: {node: '>= 0.6'}
    dev: false

  /neo-async@2.6.2:
    resolution: {integrity: sha512-Yd3UES5mWCSqR+qNT93S3UoYUkqAZ9lLg8a7g9rimsWmYGK8cVToA4/sF3RrshdyV3sAGMXVUmpMYOw+dLpOuw==}

  /node-releases@2.0.18:
    resolution: {integrity: sha512-d9VeXT4SJ7ZeOqGX6R5EM022wpL+eWPooLI+5UpWn2jCT1aosUQEhQP214x33Wkwx3JQMvIm+tIoVOdodFS40g==}

  /normalize-path@3.0.0:
    resolution: {integrity: sha512-6eZs5Ls3WtCisHWp9S2GUy8dqkpGi4BVSz3GaqiE6ezub0512ESztXUwUB6C6IKbQkY2Pnb/mD4WYojCRwcwLA==}
    engines: {node: '>=0.10.0'}

  /normalize-range@0.1.2:
    resolution: {integrity: sha512-bdok/XvKII3nUpklnV6P2hxtMNrCboOjAcyBuQnWEhO665FwrSNRxU+AqpsyvO6LgGYPspN+lu5CLtw4jPRKNA==}
    engines: {node: '>=0.10.0'}
    dev: true

  /npm-run-path@5.3.0:
    resolution: {integrity: sha512-ppwTtiJZq0O/ai0z7yfudtBpWIoxM8yE6nHi1X47eFR2EWORqfbu6CnPlNsjeN683eT0qG6H/Pyf9fCcvjnnnQ==}
    engines: {node: ^12.20.0 || ^14.13.1 || >=16.0.0}
    dependencies:
      path-key: 4.0.0
    dev: true

  /nth-check@2.1.1:
    resolution: {integrity: sha512-lqjrjmaOoAnWfMmBPL+XNnynZh2+swxiX3WUE0s4yEHI6m+AwrK2UZOimIRl3X/4QctVqS8AiZjFqyOGrMXb/w==}
    dependencies:
      boolbase: 1.0.0

  /object-inspect@1.13.2:
    resolution: {integrity: sha512-IRZSRuzJiynemAXPYtPe5BoI/RESNYR7TYm50MC5Mqbd3Jmw5y790sErYw3V6SryFJD64b74qQQs9wn5Bg/k3g==}
    engines: {node: '>= 0.4'}

  /object-keys@1.1.1:
    resolution: {integrity: sha512-NuAESUOUMrlIXOfHKzD6bpPu3tYt3xvjNdRIQ+FeT0lNb4K8WR70CaDxhuNguS2XG+GjkyMwOzsN5ZktImfhLA==}
    engines: {node: '>= 0.4'}

  /object.assign@4.1.5:
    resolution: {integrity: sha512-byy+U7gp+FVwmyzKPYhW2h5l3crpmGsxl7X2s8y43IgxvG4g3QZ6CffDtsNQy1WsmZpQbO+ybo0AlW7TY6DcBQ==}
    engines: {node: '>= 0.4'}
    dependencies:
      call-bind: 1.0.7
      define-properties: 1.2.1
      has-symbols: 1.0.3
      object-keys: 1.1.1

  /object.fromentries@2.0.8:
    resolution: {integrity: sha512-k6E21FzySsSK5a21KRADBd/NGneRegFO5pLHfdQLpRDETUNJueLXs3WCzyQ3tFRDYgbq3KHGXfTbi2bs8WQ6rQ==}
    engines: {node: '>= 0.4'}
    dependencies:
      call-bind: 1.0.7
      define-properties: 1.2.1
      es-abstract: 1.23.3
      es-object-atoms: 1.0.0

  /object.groupby@1.0.3:
    resolution: {integrity: sha512-+Lhy3TQTuzXI5hevh8sBGqbmurHbbIjAi0Z4S63nthVLmLxfbj4T54a4CfZrXIrt9iP4mVAPYMo/v99taj3wjQ==}
    engines: {node: '>= 0.4'}
    dependencies:
      call-bind: 1.0.7
      define-properties: 1.2.1
      es-abstract: 1.23.3

  /object.values@1.2.0:
    resolution: {integrity: sha512-yBYjY9QX2hnRmZHAjG/f13MzmBzxzYgQhFrke06TTyKY5zSTEqkOeukBzIdVA3j3ulu8Qa3MbVFShV7T2RmGtQ==}
    engines: {node: '>= 0.4'}
    dependencies:
      call-bind: 1.0.7
      define-properties: 1.2.1
      es-object-atoms: 1.0.0

  /on-finished@2.4.1:
    resolution: {integrity: sha512-oVlzkg3ENAhCk2zdv7IJwd/QUD4z2RxRwpkcGY8psCVcCYZNq4wYnVWALHM+brtuJjePWiYF/ClmuDr8Ch5+kg==}
    engines: {node: '>= 0.8'}
    dependencies:
      ee-first: 1.1.1

  /once@1.4.0:
    resolution: {integrity: sha512-lNaJgI+2Q5URQBkccEKHTQOPaXdUxnZZElQTZY0MFUAuaEqe1E+Nyvgdz/aIyNi6Z9MzO5dv1H8n58/GELp3+w==}
    dependencies:
      wrappy: 1.0.2

  /onetime@6.0.0:
    resolution: {integrity: sha512-1FlR+gjXK7X+AsAHso35MnyN5KqGwJRi/31ft6x0M194ht7S+rWAvd7PHss9xSKMzE0asv1pyIHaJYq+BbacAQ==}
    engines: {node: '>=12'}
    dependencies:
      mimic-fn: 4.0.0
    dev: true

  /onetime@7.0.0:
    resolution: {integrity: sha512-VXJjc87FScF88uafS3JllDgvAm+c/Slfz06lorj2uAY34rlUu0Nt+v8wreiImcrgAjjIHp1rXpTDlLOGw29WwQ==}
    engines: {node: '>=18'}
    dependencies:
      mimic-function: 5.0.1
    dev: true

  /optionator@0.9.4:
    resolution: {integrity: sha512-6IpQ7mKUxRcZNLIObR0hz7lxsapSSIYNZJwXPGeF0mTVqGKFIXj1DQcMoT22S3ROcLyY/rz0PWaWZ9ayWmad9g==}
    engines: {node: '>= 0.8.0'}
    dependencies:
      deep-is: 0.1.4
      fast-levenshtein: 2.0.6
      levn: 0.4.1
      prelude-ls: 1.2.1
      type-check: 0.4.0
      word-wrap: 1.2.5

  /p-limit@3.1.0:
    resolution: {integrity: sha512-TYOanM3wGwNGsZN2cVTYPArw454xnXj5qmWF1bEoAc4+cU/ol7GVh7odevjp1FNHduHc3KZMcFduxU5Xc6uJRQ==}
    engines: {node: '>=10'}
    dependencies:
      yocto-queue: 0.1.0

  /p-limit@5.0.0:
    resolution: {integrity: sha512-/Eaoq+QyLSiXQ4lyYV23f14mZRQcXnxfHrN0vCai+ak9G0pp9iEQukIIZq5NccEvwRB8PUnZT0KsOoDCINS1qQ==}
    engines: {node: '>=18'}
    dependencies:
      yocto-queue: 1.1.1
    dev: true

  /p-locate@5.0.0:
    resolution: {integrity: sha512-LaNjtRWUBY++zB5nE/NwcaoMylSPk+S+ZHNB1TzdbMJMny6dynpAGt7X/tl/QYq3TIeE6nxHppbo2LGymrG5Pw==}
    engines: {node: '>=10'}
    dependencies:
      p-limit: 3.1.0

  /parent-module@1.0.1:
    resolution: {integrity: sha512-GQ2EWRpQV8/o+Aw8YqtfZZPfNRWZYkbidE9k5rpl/hC3vtHHBfGm2Ifi6qWV+coDGkrUKZAxE3Lot5kcsRlh+g==}
    engines: {node: '>=6'}
    dependencies:
      callsites: 3.1.0

  /parse-json@5.2.0:
    resolution: {integrity: sha512-ayCKvm/phCGxOkYRSCM82iDwct8/EonSEgCSxWxD7ve6jHggsFl4fZVQBPRNgQoKiuV/odhFrGzQXZwbifC8Rg==}
    engines: {node: '>=8'}
    dependencies:
      '@babel/code-frame': 7.24.7
      error-ex: 1.3.2
      json-parse-even-better-errors: 2.3.1
      lines-and-columns: 1.2.4

  /parse-node-version@1.0.1:
    resolution: {integrity: sha512-3YHlOa/JgH6Mnpr05jP9eDG254US9ek25LyIxZlDItp2iJtwyaXQb57lBYLdT3MowkUFYEV2XXNAYIPlESvJlA==}
    engines: {node: '>= 0.10'}

  /parseurl@1.3.3:
    resolution: {integrity: sha512-CiyeOxFT/JZyN5m0z9PfXw4SCBJ6Sygz1Dpl0wqjlhDEGGBP1GnsUVEL0p63hoG1fcj3fHynXi9NYO4nWOL+qQ==}
    engines: {node: '>= 0.8'}

  /path-browserify@1.0.1:
    resolution: {integrity: sha512-b7uo2UCUOYZcnF/3ID0lulOJi/bafxa1xPe7ZPsammBSpjSWQkjNxlt635YGS2MiR9GjvuXCtz2emr3jbsz98g==}
    dev: true

  /path-exists@4.0.0:
    resolution: {integrity: sha512-ak9Qy5Q7jYb2Wwcey5Fpvg2KoAc/ZIhLSLOSBmRmygPsGwkVVt0fZa0qrtMz+m6tJTAHfZQ8FnmB4MG4LWy7/w==}
    engines: {node: '>=8'}

  /path-is-absolute@1.0.1:
    resolution: {integrity: sha512-AVbw3UJ2e9bq64vSaS9Am0fje1Pa8pbGqTTsmXfaIiMpnr5DlDhfJOuLj9Sf95ZPVDAUerDfEk88MPmPe7UCQg==}
    engines: {node: '>=0.10.0'}

  /path-key@3.1.1:
    resolution: {integrity: sha512-ojmeN0qd+y0jszEtoY48r0Peq5dwMEkIlCOu6Q5f41lfkswXuKtYrhgoTpLnyIcHm24Uhqx+5Tqm2InSwLhE6Q==}
    engines: {node: '>=8'}

  /path-key@4.0.0:
    resolution: {integrity: sha512-haREypq7xkM7ErfgIyA0z+Bj4AGKlMSdlQE2jvJo6huWD1EdkKYV+G/T4nq0YEF2vgTT8kqMFKo1uHn950r4SQ==}
    engines: {node: '>=12'}
    dev: true

  /path-parse@1.0.7:
    resolution: {integrity: sha512-LDJzPVEEEPR+y48z93A0Ed0yXb8pAByGWo/k5YYdYgpY2/2EsOsksJrq7lOHxryrVOn1ejG6oAp8ahvOIQD8sw==}

  /path-to-regexp@0.1.7:
    resolution: {integrity: sha512-5DFkuoqlv1uYQKxy8omFBeJPQcdoE07Kv2sferDCrAq1ohOU+MSDswDIbnx3YAM60qIOnYa53wBhXW0EbMonrQ==}
    dev: false

  /path-type@4.0.0:
    resolution: {integrity: sha512-gDKb8aZMDeD/tZWs9P6+q0J9Mwkdl6xMV8TjnGP3qJVJ06bdMgkbBlLU8IdfOsIsFz2BW1rNVT3XuNEl8zPAvw==}
    engines: {node: '>=8'}

  /pathe@1.1.2:
    resolution: {integrity: sha512-whLdWMYL2TwI08hn8/ZqAbrVemu0LNaNNJZX73O6qaIdCTfXutsLhMkjdENX0qhsQ9uIimo4/aQOmXkoon2nDQ==}
    dev: true

  /pathval@1.1.1:
    resolution: {integrity: sha512-Dp6zGqpTdETdR63lehJYPeIOqpiNBNtc7BpWSLrOje7UaIsE5aY92r/AunQA7rsXvet3lrJ3JnZX29UPTKXyKQ==}
    dev: true

  /picocolors@0.2.1:
    resolution: {integrity: sha512-cMlDqaLEqfSaW8Z7N5Jw+lyIW869EzT73/F5lhtY9cLGoVxSXznfgfXMO0Z5K0o0Q2TkTXq+0KFsdnSe3jDViA==}
    dev: false

  /picocolors@1.0.1:
    resolution: {integrity: sha512-anP1Z8qwhkbmu7MFP5iTt+wQKXgwzf7zTyGlcdzabySa9vd0Xt392U0rVmz9poOaBj0uHJKyyo9/upk0HrEQew==}

  /picocolors@1.1.0:
    resolution: {integrity: sha512-TQ92mBOW0l3LeMeyLV6mzy/kWr8lkd/hp3mTg7wYK7zJhuBStmGMBG0BdeDZS/dZx1IukaX6Bk11zcln25o1Aw==}

  /picomatch@2.3.1:
    resolution: {integrity: sha512-JU3teHTNjmE2VCGFzuY8EXzCDVwEqB2a8fsIvwaStHhAWJEeVd1o1QD80CU6+ZdEXXSLbSsuLwJjkCBWqRQUVA==}
    engines: {node: '>=8.6'}

  /picomatch@4.0.2:
    resolution: {integrity: sha512-M7BAV6Rlcy5u+m6oPhAPFgJTzAioX/6B0DxyvDlo9l8+T3nLKbrczg2WLUyzd45L8RqfUMyGPzekbMvX2Ldkwg==}
    engines: {node: '>=12'}
    dev: true

  /pidtree@0.6.0:
    resolution: {integrity: sha512-eG2dWTVw5bzqGRztnHExczNxt5VGsE6OwTeCG3fdUf9KBsZzO3R5OIIIzWR+iZA0NtZ+RDVdaoE2dK1cn6jH4g==}
    engines: {node: '>=0.10'}
    hasBin: true
    dev: true

  /pify@4.0.1:
    resolution: {integrity: sha512-uB80kBFb/tfd68bVleG9T5GGsGPjJrLAUpR5PZIrhBnIaRTQRjqdJSsIKkOP6OAIFbj7GOrcudc5pNjZ+geV2g==}
    engines: {node: '>=6'}
    requiresBuild: true
    optional: true

  /pkg-types@1.1.3:
    resolution: {integrity: sha512-+JrgthZG6m3ckicaOB74TwQ+tBWsFl3qVQg7mN8ulwSOElJ7gBhKzj2VkCPnZ4NlF6kEquYU+RIYNVAvzd54UA==}
    dependencies:
      confbox: 0.1.7
      mlly: 1.7.1
      pathe: 1.1.2
    dev: true

  /possible-typed-array-names@1.0.0:
    resolution: {integrity: sha512-d7Uw+eZoloe0EHDIYoe+bQ5WXnGMOpmiZFTuMWCwpjzzkL2nTjcKiAk4hh8TjnGye2TwWOk3UXucZ+3rbmBa8Q==}
    engines: {node: '>= 0.4'}

  /postcss-calc@10.0.1(postcss@8.4.41):
    resolution: {integrity: sha512-pp1Z3FxtxA+xHAoWXcOXgnBN1WPu4ZiJ5LWGjKyf9MMreagAsaTUtnqFK1y1sHhyJddAkYTPu6XSuLgb3oYCjw==}
    engines: {node: ^18.12 || ^20.9 || >=22.0}
    peerDependencies:
      postcss: ^8.4.38
    dependencies:
      postcss: 8.4.41
      postcss-selector-parser: 6.1.1
      postcss-value-parser: 4.2.0
    dev: true

  /postcss-colormin@7.0.2(postcss@8.4.41):
    resolution: {integrity: sha512-YntRXNngcvEvDbEjTdRWGU606eZvB5prmHG4BF0yLmVpamXbpsRJzevyy6MZVyuecgzI2AWAlvFi8DAeCqwpvA==}
    engines: {node: ^18.12.0 || ^20.9.0 || >=22.0}
    peerDependencies:
      postcss: ^8.4.31
    dependencies:
      browserslist: 4.23.3
      caniuse-api: 3.0.0
      colord: 2.9.3
      postcss: 8.4.41
      postcss-value-parser: 4.2.0
    dev: true

  /postcss-convert-values@7.0.3(postcss@8.4.41):
    resolution: {integrity: sha512-yJhocjCs2SQer0uZ9lXTMOwDowbxvhwFVrZeS6NPEij/XXthl73ggUmfwVvJM+Vaj5gtCKJV1jiUu4IhAUkX/Q==}
    engines: {node: ^18.12.0 || ^20.9.0 || >=22.0}
    peerDependencies:
      postcss: ^8.4.31
    dependencies:
      browserslist: 4.23.3
      postcss: 8.4.41
      postcss-value-parser: 4.2.0
    dev: true

  /postcss-discard-comments@7.0.2(postcss@8.4.41):
    resolution: {integrity: sha512-/Hje9Ls1IYcB9duELO/AyDUJI6aQVY3h5Rj1ziXgaLYCTi1iVBLnjg/TS0D6NszR/kDG6I86OwLmAYe+bvJjiQ==}
    engines: {node: ^18.12.0 || ^20.9.0 || >=22.0}
    peerDependencies:
      postcss: ^8.4.31
    dependencies:
      postcss: 8.4.41
      postcss-selector-parser: 6.1.1
    dev: true

  /postcss-discard-duplicates@7.0.1(postcss@8.4.41):
    resolution: {integrity: sha512-oZA+v8Jkpu1ct/xbbrntHRsfLGuzoP+cpt0nJe5ED2FQF8n8bJtn7Bo28jSmBYwqgqnqkuSXJfSUEE7if4nClQ==}
    engines: {node: ^18.12.0 || ^20.9.0 || >=22.0}
    peerDependencies:
      postcss: ^8.4.31
    dependencies:
      postcss: 8.4.41
    dev: true

  /postcss-discard-empty@7.0.0(postcss@8.4.41):
    resolution: {integrity: sha512-e+QzoReTZ8IAwhnSdp/++7gBZ/F+nBq9y6PomfwORfP7q9nBpK5AMP64kOt0bA+lShBFbBDcgpJ3X4etHg4lzA==}
    engines: {node: ^18.12.0 || ^20.9.0 || >=22.0}
    peerDependencies:
      postcss: ^8.4.31
    dependencies:
      postcss: 8.4.41
    dev: true

  /postcss-discard-overridden@7.0.0(postcss@8.4.41):
    resolution: {integrity: sha512-GmNAzx88u3k2+sBTZrJSDauR0ccpE24omTQCVmaTTZFz1du6AasspjaUPMJ2ud4RslZpoFKyf+6MSPETLojc6w==}
    engines: {node: ^18.12.0 || ^20.9.0 || >=22.0}
    peerDependencies:
      postcss: ^8.4.31
    dependencies:
      postcss: 8.4.41
    dev: true

  /postcss-html@1.7.0:
    resolution: {integrity: sha512-MfcMpSUIaR/nNgeVS8AyvyDugXlADjN9AcV7e5rDfrF1wduIAGSkL4q2+wgrZgA3sHVAHLDO9FuauHhZYW2nBw==}
    engines: {node: ^12 || >=14}
    dependencies:
      htmlparser2: 8.0.2
      js-tokens: 9.0.0
      postcss: 8.4.41
      postcss-safe-parser: 6.0.0(postcss@8.4.41)

  /postcss-less@6.0.0(postcss@8.4.47):
    resolution: {integrity: sha512-FPX16mQLyEjLzEuuJtxA8X3ejDLNGGEG503d2YGZR5Ask1SpDN8KmZUMpzCvyalWRywAn1n1VOA5dcqfCLo5rg==}
    engines: {node: '>=12'}
    peerDependencies:
      postcss: ^8.3.5
    dependencies:
      postcss: 8.4.47

  /postcss-merge-longhand@7.0.3(postcss@8.4.41):
    resolution: {integrity: sha512-8waYomFxshdv6M9Em3QRM9MettRLDRcH2JQi2l0Z1KlYD/vhal3gbkeSES0NuACXOlZBB0V/B0AseHZaklzWOA==}
    engines: {node: ^18.12.0 || ^20.9.0 || >=22.0}
    peerDependencies:
      postcss: ^8.4.31
    dependencies:
      postcss: 8.4.41
      postcss-value-parser: 4.2.0
      stylehacks: 7.0.3(postcss@8.4.41)
    dev: true

  /postcss-merge-rules@7.0.3(postcss@8.4.41):
    resolution: {integrity: sha512-2eSas2p3voPxNfdI5sQrvIkMaeUHpVc3EezgVs18hz/wRTQAC9U99tp9j3W5Jx9/L3qHkEDvizEx/LdnmumIvQ==}
    engines: {node: ^18.12.0 || ^20.9.0 || >=22.0}
    peerDependencies:
      postcss: ^8.4.31
    dependencies:
      browserslist: 4.23.3
      caniuse-api: 3.0.0
      cssnano-utils: 5.0.0(postcss@8.4.41)
      postcss: 8.4.41
      postcss-selector-parser: 6.1.1
    dev: true

  /postcss-minify-font-values@7.0.0(postcss@8.4.41):
    resolution: {integrity: sha512-2ckkZtgT0zG8SMc5aoNwtm5234eUx1GGFJKf2b1bSp8UflqaeFzR50lid4PfqVI9NtGqJ2J4Y7fwvnP/u1cQog==}
    engines: {node: ^18.12.0 || ^20.9.0 || >=22.0}
    peerDependencies:
      postcss: ^8.4.31
    dependencies:
      postcss: 8.4.41
      postcss-value-parser: 4.2.0
    dev: true

  /postcss-minify-gradients@7.0.0(postcss@8.4.41):
    resolution: {integrity: sha512-pdUIIdj/C93ryCHew0UgBnL2DtUS3hfFa5XtERrs4x+hmpMYGhbzo6l/Ir5de41O0GaKVpK1ZbDNXSY6GkXvtg==}
    engines: {node: ^18.12.0 || ^20.9.0 || >=22.0}
    peerDependencies:
      postcss: ^8.4.31
    dependencies:
      colord: 2.9.3
      cssnano-utils: 5.0.0(postcss@8.4.41)
      postcss: 8.4.41
      postcss-value-parser: 4.2.0
    dev: true

  /postcss-minify-params@7.0.2(postcss@8.4.41):
    resolution: {integrity: sha512-nyqVLu4MFl9df32zTsdcLqCFfE/z2+f8GE1KHPxWOAmegSo6lpV2GNy5XQvrzwbLmiU7d+fYay4cwto1oNdAaQ==}
    engines: {node: ^18.12.0 || ^20.9.0 || >=22.0}
    peerDependencies:
      postcss: ^8.4.31
    dependencies:
      browserslist: 4.23.3
      cssnano-utils: 5.0.0(postcss@8.4.41)
      postcss: 8.4.41
      postcss-value-parser: 4.2.0
    dev: true

  /postcss-minify-selectors@7.0.3(postcss@8.4.41):
    resolution: {integrity: sha512-SxTgUQSgBk6wEqzQZKEv1xQYIp9UBju6no9q+npohzSdhuSICQdkqmD1UMKkZWItS3olJSJMDDEY9WOJ5oGJew==}
    engines: {node: ^18.12.0 || ^20.9.0 || >=22.0}
    peerDependencies:
      postcss: ^8.4.31
    dependencies:
      cssesc: 3.0.0
      postcss: 8.4.41
      postcss-selector-parser: 6.1.1
    dev: true

  /postcss-modules-extract-imports@3.1.0(postcss@8.4.47):
    resolution: {integrity: sha512-k3kNe0aNFQDAZGbin48pL2VNidTF0w4/eASDsxlyspobzU3wZQLOGj7L9gfRe0Jo9/4uud09DsjFNH7winGv8Q==}
    engines: {node: ^10 || ^12 || >= 14}
    peerDependencies:
      postcss: ^8.1.0
    dependencies:
      postcss: 8.4.47
    dev: false

  /postcss-modules-local-by-default@4.0.5(postcss@8.4.47):
    resolution: {integrity: sha512-6MieY7sIfTK0hYfafw1OMEG+2bg8Q1ocHCpoWLqOKj3JXlKu4G7btkmM/B7lFubYkYWmRSPLZi5chid63ZaZYw==}
    engines: {node: ^10 || ^12 || >= 14}
    peerDependencies:
      postcss: ^8.1.0
    dependencies:
      icss-utils: 5.1.0(postcss@8.4.47)
      postcss: 8.4.47
      postcss-selector-parser: 6.1.1
      postcss-value-parser: 4.2.0
    dev: false

  /postcss-modules-scope@3.2.0(postcss@8.4.47):
    resolution: {integrity: sha512-oq+g1ssrsZOsx9M96c5w8laRmvEu9C3adDSjI8oTcbfkrTE8hx/zfyobUoWIxaKPO8bt6S62kxpw5GqypEw1QQ==}
    engines: {node: ^10 || ^12 || >= 14}
    peerDependencies:
      postcss: ^8.1.0
    dependencies:
      postcss: 8.4.47
      postcss-selector-parser: 6.1.1
    dev: false

  /postcss-modules-values@4.0.0(postcss@8.4.47):
    resolution: {integrity: sha512-RDxHkAiEGI78gS2ofyvCsu7iycRv7oqw5xMWn9iMoR0N/7mf9D50ecQqUo5BZ9Zh2vH4bCUR/ktCqbB9m8vJjQ==}
    engines: {node: ^10 || ^12 || >= 14}
    peerDependencies:
      postcss: ^8.1.0
    dependencies:
      icss-utils: 5.1.0(postcss@8.4.47)
      postcss: 8.4.47
    dev: false

  /postcss-nested@6.2.0(postcss@8.4.41):
    resolution: {integrity: sha512-HQbt28KulC5AJzG+cZtj9kvKB93CFCdLvog1WFLf1D+xmMvPGlBstkpTEZfK5+AN9hfJocyBFCNiqyS48bpgzQ==}
    engines: {node: '>=12.0'}
    peerDependencies:
      postcss: ^8.2.14
    dependencies:
      postcss: 8.4.41
      postcss-selector-parser: 6.1.1
    dev: true

  /postcss-normalize-charset@7.0.0(postcss@8.4.41):
    resolution: {integrity: sha512-ABisNUXMeZeDNzCQxPxBCkXexvBrUHV+p7/BXOY+ulxkcjUZO0cp8ekGBwvIh2LbCwnWbyMPNJVtBSdyhM2zYQ==}
    engines: {node: ^18.12.0 || ^20.9.0 || >=22.0}
    peerDependencies:
      postcss: ^8.4.31
    dependencies:
      postcss: 8.4.41
    dev: true

  /postcss-normalize-display-values@7.0.0(postcss@8.4.41):
    resolution: {integrity: sha512-lnFZzNPeDf5uGMPYgGOw7v0BfB45+irSRz9gHQStdkkhiM0gTfvWkWB5BMxpn0OqgOQuZG/mRlZyJxp0EImr2Q==}
    engines: {node: ^18.12.0 || ^20.9.0 || >=22.0}
    peerDependencies:
      postcss: ^8.4.31
    dependencies:
      postcss: 8.4.41
      postcss-value-parser: 4.2.0
    dev: true

  /postcss-normalize-positions@7.0.0(postcss@8.4.41):
    resolution: {integrity: sha512-I0yt8wX529UKIGs2y/9Ybs2CelSvItfmvg/DBIjTnoUSrPxSV7Z0yZ8ShSVtKNaV/wAY+m7bgtyVQLhB00A1NQ==}
    engines: {node: ^18.12.0 || ^20.9.0 || >=22.0}
    peerDependencies:
      postcss: ^8.4.31
    dependencies:
      postcss: 8.4.41
      postcss-value-parser: 4.2.0
    dev: true

  /postcss-normalize-repeat-style@7.0.0(postcss@8.4.41):
    resolution: {integrity: sha512-o3uSGYH+2q30ieM3ppu9GTjSXIzOrRdCUn8UOMGNw7Af61bmurHTWI87hRybrP6xDHvOe5WlAj3XzN6vEO8jLw==}
    engines: {node: ^18.12.0 || ^20.9.0 || >=22.0}
    peerDependencies:
      postcss: ^8.4.31
    dependencies:
      postcss: 8.4.41
      postcss-value-parser: 4.2.0
    dev: true

  /postcss-normalize-string@7.0.0(postcss@8.4.41):
    resolution: {integrity: sha512-w/qzL212DFVOpMy3UGyxrND+Kb0fvCiBBujiaONIihq7VvtC7bswjWgKQU/w4VcRyDD8gpfqUiBQ4DUOwEJ6Qg==}
    engines: {node: ^18.12.0 || ^20.9.0 || >=22.0}
    peerDependencies:
      postcss: ^8.4.31
    dependencies:
      postcss: 8.4.41
      postcss-value-parser: 4.2.0
    dev: true

  /postcss-normalize-timing-functions@7.0.0(postcss@8.4.41):
    resolution: {integrity: sha512-tNgw3YV0LYoRwg43N3lTe3AEWZ66W7Dh7lVEpJbHoKOuHc1sLrzMLMFjP8SNULHaykzsonUEDbKedv8C+7ej6g==}
    engines: {node: ^18.12.0 || ^20.9.0 || >=22.0}
    peerDependencies:
      postcss: ^8.4.31
    dependencies:
      postcss: 8.4.41
      postcss-value-parser: 4.2.0
    dev: true

  /postcss-normalize-unicode@7.0.2(postcss@8.4.41):
    resolution: {integrity: sha512-ztisabK5C/+ZWBdYC+Y9JCkp3M9qBv/XFvDtSw0d/XwfT3UaKeW/YTm/MD/QrPNxuecia46vkfEhewjwcYFjkg==}
    engines: {node: ^18.12.0 || ^20.9.0 || >=22.0}
    peerDependencies:
      postcss: ^8.4.31
    dependencies:
      browserslist: 4.23.3
      postcss: 8.4.41
      postcss-value-parser: 4.2.0
    dev: true

  /postcss-normalize-url@7.0.0(postcss@8.4.41):
    resolution: {integrity: sha512-+d7+PpE+jyPX1hDQZYG+NaFD+Nd2ris6r8fPTBAjE8z/U41n/bib3vze8x7rKs5H1uEw5ppe9IojewouHk0klQ==}
    engines: {node: ^18.12.0 || ^20.9.0 || >=22.0}
    peerDependencies:
      postcss: ^8.4.31
    dependencies:
      postcss: 8.4.41
      postcss-value-parser: 4.2.0
    dev: true

  /postcss-normalize-whitespace@7.0.0(postcss@8.4.41):
    resolution: {integrity: sha512-37/toN4wwZErqohedXYqWgvcHUGlT8O/m2jVkAfAe9Bd4MzRqlBmXrJRePH0e9Wgnz2X7KymTgTOaaFizQe3AQ==}
    engines: {node: ^18.12.0 || ^20.9.0 || >=22.0}
    peerDependencies:
      postcss: ^8.4.31
    dependencies:
      postcss: 8.4.41
      postcss-value-parser: 4.2.0
    dev: true

  /postcss-ordered-values@7.0.1(postcss@8.4.41):
    resolution: {integrity: sha512-irWScWRL6nRzYmBOXReIKch75RRhNS86UPUAxXdmW/l0FcAsg0lvAXQCby/1lymxn/o0gVa6Rv/0f03eJOwHxw==}
    engines: {node: ^18.12.0 || ^20.9.0 || >=22.0}
    peerDependencies:
      postcss: ^8.4.31
    dependencies:
      cssnano-utils: 5.0.0(postcss@8.4.41)
      postcss: 8.4.41
      postcss-value-parser: 4.2.0
    dev: true

  /postcss-reduce-initial@7.0.2(postcss@8.4.41):
    resolution: {integrity: sha512-pOnu9zqQww7dEKf62Nuju6JgsW2V0KRNBHxeKohU+JkHd/GAH5uvoObqFLqkeB2n20mr6yrlWDvo5UBU5GnkfA==}
    engines: {node: ^18.12.0 || ^20.9.0 || >=22.0}
    peerDependencies:
      postcss: ^8.4.31
    dependencies:
      browserslist: 4.23.3
      caniuse-api: 3.0.0
      postcss: 8.4.41
    dev: true

  /postcss-reduce-transforms@7.0.0(postcss@8.4.41):
    resolution: {integrity: sha512-pnt1HKKZ07/idH8cpATX/ujMbtOGhUfE+m8gbqwJE05aTaNw8gbo34a2e3if0xc0dlu75sUOiqvwCGY3fzOHew==}
    engines: {node: ^18.12.0 || ^20.9.0 || >=22.0}
    peerDependencies:
      postcss: ^8.4.31
    dependencies:
      postcss: 8.4.41
      postcss-value-parser: 4.2.0
    dev: true

  /postcss-resolve-nested-selector@0.1.5:
    resolution: {integrity: sha512-tum2m18S22ZSNjXatMG0FSk5ZL83pTttymeJx5Gzxg7RU0s1jNDU9rXltro4osQrukjyNormcb07IEjqEyPNaA==}

  /postcss-safe-parser@6.0.0(postcss@8.4.41):
    resolution: {integrity: sha512-FARHN8pwH+WiS2OPCxJI8FuRJpTVnn6ZNFiqAM2aeW2LwTHWWmWgIyKC6cUo0L8aeKiF/14MNvnpls6R2PBeMQ==}
    engines: {node: '>=12.0'}
    peerDependencies:
      postcss: ^8.3.3
    dependencies:
      postcss: 8.4.41

  /postcss-safe-parser@7.0.0(postcss@8.4.47):
    resolution: {integrity: sha512-ovehqRNVCpuFzbXoTb4qLtyzK3xn3t/CUBxOs8LsnQjQrShaB4lKiHoVqY8ANaC0hBMHq5QVWk77rwGklFUDrg==}
    engines: {node: '>=18.0'}
    peerDependencies:
      postcss: ^8.4.31
    dependencies:
      postcss: 8.4.47

  /postcss-selector-parser@6.1.1:
    resolution: {integrity: sha512-b4dlw/9V8A71rLIDsSwVmak9z2DuBUB7CA1/wSdelNEzqsjoSPeADTWNO09lpH49Diy3/JIZ2bSPB1dI3LJCHg==}
    engines: {node: '>=4'}
    dependencies:
      cssesc: 3.0.0
      util-deprecate: 1.0.2

  /postcss-sorting@8.0.2(postcss@8.4.41):
    resolution: {integrity: sha512-M9dkSrmU00t/jK7rF6BZSZauA5MAaBW4i5EnJXspMwt4iqTh/L9j6fgMnbElEOfyRyfLfVbIHj/R52zHzAPe1Q==}
    peerDependencies:
      postcss: ^8.4.20
    dependencies:
      postcss: 8.4.41

  /postcss-svgo@7.0.1(postcss@8.4.41):
    resolution: {integrity: sha512-0WBUlSL4lhD9rA5k1e5D8EN5wCEyZD6HJk0jIvRxl+FDVOMlJ7DePHYWGGVc5QRqrJ3/06FTXM0bxjmJpmTPSA==}
    engines: {node: ^18.12.0 || ^20.9.0 || >= 18}
    peerDependencies:
      postcss: ^8.4.31
    dependencies:
      postcss: 8.4.41
      postcss-value-parser: 4.2.0
      svgo: 3.3.2
    dev: true

  /postcss-unique-selectors@7.0.2(postcss@8.4.41):
    resolution: {integrity: sha512-CjSam+7Vf8cflJQsHrMS0P2hmy9u0+n/P001kb5eAszLmhjMqrt/i5AqQuNFihhViwDvEAezqTmXqaYXL2ugMw==}
    engines: {node: ^18.12.0 || ^20.9.0 || >=22.0}
    peerDependencies:
      postcss: ^8.4.31
    dependencies:
      postcss: 8.4.41
      postcss-selector-parser: 6.1.1
    dev: true

  /postcss-value-parser@4.2.0:
    resolution: {integrity: sha512-1NNCs6uurfkVbeXG4S8JFT9t19m45ICnif8zWLd5oPSZ50QnwMfK+H3jv408d4jw/7Bttv5axS5IiHoLaVNHeQ==}

  /postcss@7.0.39:
    resolution: {integrity: sha512-yioayjNbHn6z1/Bywyb2Y4s3yvDAeXGOyxqD+LnVOinq6Mdmd++SW2wUNVzavyyHxd6+DxzWGIuosg6P1Rj8uA==}
    engines: {node: '>=6.0.0'}
    dependencies:
      picocolors: 0.2.1
      source-map: 0.6.1
    dev: false

  /postcss@8.4.41:
    resolution: {integrity: sha512-TesUflQ0WKZqAvg52PWL6kHgLKP6xB6heTOdoYM0Wt2UHyxNa4K25EZZMgKns3BH1RLVbZCREPpLY0rhnNoHVQ==}
    engines: {node: ^10 || ^12 || >=14}
    dependencies:
      nanoid: 3.3.7
      picocolors: 1.1.0
      source-map-js: 1.2.0

  /postcss@8.4.47:
    resolution: {integrity: sha512-56rxCq7G/XfB4EkXq9Egn5GCqugWvDFjafDOThIdMBsI15iqPqR5r15TfSr1YPYeEI19YeaXMCbY6u88Y76GLQ==}
    engines: {node: ^10 || ^12 || >=14}
    dependencies:
      nanoid: 3.3.7
      picocolors: 1.1.0
      source-map-js: 1.2.1

  /prelude-ls@1.2.1:
    resolution: {integrity: sha512-vkcDPrRZo1QZLbn5RLGPpg/WmIQ65qoWWhcGKf/b5eplkkarX0m9z8ppCat4mlOqUsWpyNuYgO3VRyrYHSzX5g==}
    engines: {node: '>= 0.8.0'}

  /prettier-linter-helpers@1.0.0:
    resolution: {integrity: sha512-GbK2cP9nraSSUF9N2XwUwqfzlAFlMNYYl+ShE/V+H8a9uNl/oUqB1w2EL54Jh0OlyRSd8RfWYJ3coVS4TROP2w==}
    engines: {node: '>=6.0.0'}
    dependencies:
      fast-diff: 1.3.0

  /prettier@2.8.8:
    resolution: {integrity: sha512-tdN8qQGvNjw4CHbY+XXk0JgCXn9QiF21a55rBe5LJAU+kDyC4WQn4+awm2Xfk2lQMk5fKup9XgzTZtGkjBdP9Q==}
    engines: {node: '>=10.13.0'}
    hasBin: true
    requiresBuild: true
    optional: true

  /prettier@3.3.3:
    resolution: {integrity: sha512-i2tDNA0O5IrMO757lfrdQZCc2jPNDVntV0m/+4whiDfWaTKfMNgR7Qz0NAeGz/nRqF4m5/6CLzbP4/liHt12Ew==}
    engines: {node: '>=14'}
    hasBin: true

  /pretty-bytes@6.1.1:
    resolution: {integrity: sha512-mQUvGU6aUFQ+rNvTIAcZuWGRT9a6f6Yrg9bHs4ImKF+HZCEK+plBvnAZYSIQztknZF2qnzNtr6F8s0+IuptdlQ==}
    engines: {node: ^14.13.1 || >=16.0.0}
    dev: true

  /pretty-format@29.7.0:
    resolution: {integrity: sha512-Pdlw/oPxN+aXdmM9R00JVC9WVFoCLTKJvDVLgmJ+qAffBMxsV85l/Lu7sNx4zSzPyoL2euImuEwHhOXdEgNFZQ==}
    engines: {node: ^14.15.0 || ^16.10.0 || >=18.0.0}
    dependencies:
      '@jest/schemas': 29.6.3
      ansi-styles: 5.2.0
      react-is: 18.3.1
    dev: true

  /proxy-addr@2.0.7:
    resolution: {integrity: sha512-llQsMLSUDUPT44jdrU/O37qlnifitDP+ZwrmmZcoSKyLKvtZxpyV0n2/bD/N4tBAAZ/gJEdZU7KMraoK1+XYAg==}
    engines: {node: '>= 0.10'}
    dependencies:
      forwarded: 0.2.0
      ipaddr.js: 1.9.1
    dev: false

  /prr@1.0.1:
    resolution: {integrity: sha512-yPw4Sng1gWghHQWj0B3ZggWUm4qVbPwPFcRG8KyxiU7J2OHFSoEHKS+EZ3fv5l1t9CyCiop6l/ZYeWbrgoQejw==}
    requiresBuild: true
    optional: true

  /pseudomap@1.0.2:
    resolution: {integrity: sha512-b/YwNhb8lk1Zz2+bXXpS/LK9OisiZZ1SNsSLxN1x2OXVEhW2Ckr/7mWE5vrC1ZTiJlD9g19jWszTmJsB+oEpFQ==}
    dev: false

  /punycode@2.3.1:
    resolution: {integrity: sha512-vYt7UD1U9Wg6138shLtLOvdAu+8DsC/ilFtEVHcH+wydcSpNE20AfSOduf6MkRFahL5FY7X1oU7nKVZFtfq8Fg==}
    engines: {node: '>=6'}

  /qs@6.11.0:
    resolution: {integrity: sha512-MvjoMCJwEarSbUYk5O+nmoSzSutSsTwF85zcHPQ9OrlFoZOYIjaqBAJIqIXjptyD5vThxGq52Xu/MaJzRkIk4Q==}
    engines: {node: '>=0.6'}
    dependencies:
      side-channel: 1.0.6
    dev: false

  /queue-microtask@1.2.3:
    resolution: {integrity: sha512-NuaNSa6flKT5JaSYQzJok04JzTL1CA6aGhv5rfLW3PgqA+M2ChpZQnAC8h8i4ZFkBS8X5RqkDBHA7r4hej3K9A==}

  /randombytes@2.1.0:
    resolution: {integrity: sha512-vYl3iOX+4CKUWuxGi9Ukhie6fsqXqS9FE2Zaic4tNFD2N2QQaXOMFbuKK4QmDHC0JO6B1Zp41J0LpT0oR68amQ==}
    dependencies:
      safe-buffer: 5.2.1

  /range-parser@1.2.1:
    resolution: {integrity: sha512-Hrgsx+orqoygnmhFbKaHE6c296J+HTAQXoxEF6gNupROmmGJRoyzfG3ccAveqCBrwr/2yxQ5BVd/GTl5agOwSg==}
    engines: {node: '>= 0.6'}

  /raw-body@2.5.2:
    resolution: {integrity: sha512-8zGqypfENjCIqGhgXToC8aB2r7YrBX+AQAfIPs/Mlk+BtPTztOvTS01NRW/3Eh60J+a48lt8qsCzirQ6loCVfA==}
    engines: {node: '>= 0.8'}
    dependencies:
      bytes: 3.1.2
      http-errors: 2.0.0
      iconv-lite: 0.4.24
      unpipe: 1.0.0
    dev: false

  /react-is@18.3.1:
    resolution: {integrity: sha512-/LLMVyas0ljjAtoYiPqYiL8VWXzUUdThrmU5+n20DZv+a+ClRoevUzw5JxU+Ieh5/c87ytoTBV9G1FiKfNJdmg==}
    dev: true

  /regexp.prototype.flags@1.5.2:
    resolution: {integrity: sha512-NcDiDkTLuPR+++OCKB0nWafEmhg/Da8aUPLPMQbK+bxKKCm1/S5he+AqYa4PlMCVBalb4/yxIRub6qkEx5yJbw==}
    engines: {node: '>= 0.4'}
    dependencies:
      call-bind: 1.0.7
      define-properties: 1.2.1
      es-errors: 1.3.0
      set-function-name: 2.0.2

  /rename-overwrite@6.0.0:
    resolution: {integrity: sha512-njyKyIyxYix8yklXAd5Jrp2otBFZdzD8069W/LaqhRpXqpdQpIb0ZEcheX25IdpX2LBpsGl3Qk+NRD/M7S27wg==}
    engines: {node: '>=18'}
    dependencies:
      '@zkochan/rimraf': 3.0.2
      fs-extra: 10.1.0

  /require-from-string@2.0.2:
    resolution: {integrity: sha512-Xf0nWe6RseziFMu+Ap9biiUbmplq6S9/p+7w7YXP/JBHhrUDDUhwa+vANyubuqfZWTveU//DYVGsDG7RKL/vEw==}
    engines: {node: '>=0.10.0'}

  /resolve-from@4.0.0:
    resolution: {integrity: sha512-pb/MYmXstAkysRFx8piNI1tGFNQIFA3vkE3Gq4EuA1dF6gHp/+vgZqsCGJapvy8N3Q+4o7FwvquPJcnZ7RYy4g==}
    engines: {node: '>=4'}

  /resolve-from@5.0.0:
    resolution: {integrity: sha512-qYg9KP24dD5qka9J47d0aVky0N+b4fTU89LN9iDnjB5waksiC49rvMB0PrUJQGoTmH50XPiqOvAjDfaijGxYZw==}
    engines: {node: '>=8'}

  /resolve-pkg-maps@1.0.0:
    resolution: {integrity: sha512-seS2Tj26TBVOC2NIc2rOe2y2ZO7efxITtLZcGSOnHHNOQ7CkiUBfw0Iw2ck6xkIhPwLhKNLS8BO+hEpngQlqzw==}

  /resolve@1.22.8:
    resolution: {integrity: sha512-oKWePCxqpd6FlLvGV1VU0x7bkPmmCNolxzjMf4NczoDnQcIWrAF+cPtZn5i6n+RfD2d9i0tzpKnG6Yk168yIyw==}
    hasBin: true
    dependencies:
      is-core-module: 2.15.0
      path-parse: 1.0.7
      supports-preserve-symlinks-flag: 1.0.0

  /restore-cursor@5.1.0:
    resolution: {integrity: sha512-oMA2dcrw6u0YfxJQXm342bFKX/E4sG9rbTzO9ptUcR/e8A33cHuvStiYOwH7fszkZlZ1z/ta9AAoPk2F4qIOHA==}
    engines: {node: '>=18'}
    dependencies:
      onetime: 7.0.0
      signal-exit: 4.1.0
    dev: true

  /reusify@1.0.4:
    resolution: {integrity: sha512-U9nH88a3fc/ekCF1l0/UP1IosiuIjyTh7hBvXVMHYgVcfGvt897Xguj2UOLDeI5BG2m7/uwyaLVT6fbtCwTyzw==}
    engines: {iojs: '>=1.0.0', node: '>=0.10.0'}

  /rfdc@1.4.1:
    resolution: {integrity: sha512-q1b3N5QkRUWUl7iyylaaj3kOpIT0N2i9MqIEQXP73GVsN9cw3fdx8X63cEmWhJGi2PPCF23Ijp7ktmd39rawIA==}
    dev: true

  /rimraf@3.0.2:
    resolution: {integrity: sha512-JZkJMZkAGFFPP2YqXZXPbMlMBgsxzE8ILs4lMIX/2o0L9UBw9O/Y3o6wFw/i9YLapcUJWwqbi3kdxIPdC62TIA==}
    deprecated: Rimraf versions prior to v4 are no longer supported
    hasBin: true
    dependencies:
      glob: 7.2.3

  /rollup-plugin-dts@6.1.1(rollup@3.29.4)(typescript@5.4.5):
    resolution: {integrity: sha512-aSHRcJ6KG2IHIioYlvAOcEq6U99sVtqDDKVhnwt70rW6tsz3tv5OSjEiWcgzfsHdLyGXZ/3b/7b/+Za3Y6r1XA==}
    engines: {node: '>=16'}
    peerDependencies:
      rollup: ^3.29.4 || ^4
      typescript: ^4.5 || ^5.0
    dependencies:
      magic-string: 0.30.11
      rollup: 3.29.4
      typescript: 5.4.5
    optionalDependencies:
      '@babel/code-frame': 7.24.7
    dev: true

  /rollup@3.29.4:
    resolution: {integrity: sha512-oWzmBZwvYrU0iJHtDmhsm662rC15FRXmcjCk1xD771dFDx5jJ02ufAQQTn0etB2emNk4J9EZg/yWKpsn9BWGRw==}
    engines: {node: '>=14.18.0', npm: '>=8.0.0'}
    hasBin: true
    optionalDependencies:
      fsevents: 2.3.3
    dev: true

  /rollup@4.20.0:
    resolution: {integrity: sha512-6rbWBChcnSGzIlXeIdNIZTopKYad8ZG8ajhl78lGRLsI2rX8IkaotQhVas2Ma+GPxJav19wrSzvRvuiv0YKzWw==}
    engines: {node: '>=18.0.0', npm: '>=8.0.0'}
    hasBin: true
    dependencies:
      '@types/estree': 1.0.5
    optionalDependencies:
      '@rollup/rollup-android-arm-eabi': 4.20.0
      '@rollup/rollup-android-arm64': 4.20.0
      '@rollup/rollup-darwin-arm64': 4.20.0
      '@rollup/rollup-darwin-x64': 4.20.0
      '@rollup/rollup-linux-arm-gnueabihf': 4.20.0
      '@rollup/rollup-linux-arm-musleabihf': 4.20.0
      '@rollup/rollup-linux-arm64-gnu': 4.20.0
      '@rollup/rollup-linux-arm64-musl': 4.20.0
      '@rollup/rollup-linux-powerpc64le-gnu': 4.20.0
      '@rollup/rollup-linux-riscv64-gnu': 4.20.0
      '@rollup/rollup-linux-s390x-gnu': 4.20.0
      '@rollup/rollup-linux-x64-gnu': 4.20.0
      '@rollup/rollup-linux-x64-musl': 4.20.0
      '@rollup/rollup-win32-arm64-msvc': 4.20.0
      '@rollup/rollup-win32-ia32-msvc': 4.20.0
      '@rollup/rollup-win32-x64-msvc': 4.20.0
      fsevents: 2.3.3
    dev: true

  /run-parallel@1.2.0:
    resolution: {integrity: sha512-5l4VyZR86LZ/lDxZTR6jqL8AFE2S0IFLMP26AbjsLVADxHdhB/c0GUsH+y39UfCi3dzz8OlQuPmnaJOMoDHQBA==}
    dependencies:
      queue-microtask: 1.2.3

  /safe-array-concat@1.1.2:
    resolution: {integrity: sha512-vj6RsCsWBCf19jIeHEfkRMw8DPiBb+DMXklQ/1SGDHOMlHdPUkZXFQ2YdplS23zESTijAcurb1aSgJA3AgMu1Q==}
    engines: {node: '>=0.4'}
    dependencies:
      call-bind: 1.0.7
      get-intrinsic: 1.2.4
      has-symbols: 1.0.3
      isarray: 2.0.5

  /safe-buffer@5.2.1:
    resolution: {integrity: sha512-rp3So07KcdmmKbGvgaNxQSJr7bGVSVk5S9Eq1F+ppbRo70+YeaDxkw5Dd8NPN+GD6bjnYm2VuPuCXmpuYvmCXQ==}

  /safe-regex-test@1.0.3:
    resolution: {integrity: sha512-CdASjNJPvRa7roO6Ra/gLYBTzYzzPyyBXxIMdGW3USQLyjWEls2RgW5UBTXaQVp+OrpeCK3bLem8smtmheoRuw==}
    engines: {node: '>= 0.4'}
    dependencies:
      call-bind: 1.0.7
      es-errors: 1.3.0
      is-regex: 1.1.4

  /safer-buffer@2.1.2:
    resolution: {integrity: sha512-YZo3K82SD7Riyi0E1EQPojLz7kpepnSQI9IyPbHHg1XXXevb5dJI7tpyN2ADxGcQbHG7vcyRHk0cbwqcQriUtg==}

  /sax@1.4.1:
    resolution: {integrity: sha512-+aWOz7yVScEGoKNd4PA10LZ8sk0A/z5+nXQG5giUO5rprX9jgYsTdov9qCchZiPIZezbZH+jRut8nPodFAX4Jg==}
    requiresBuild: true
    optional: true

  /schema-utils@2.7.1:
    resolution: {integrity: sha512-SHiNtMOUGWBQJwzISiVYKu82GiV4QYGePp3odlY1tuKO7gPtphAT5R/py0fA6xtbgLL/RvtJZnU9b8s0F1q0Xg==}
    engines: {node: '>= 8.9.0'}
    dependencies:
      '@types/json-schema': 7.0.15
      ajv: 6.12.6
      ajv-keywords: 3.5.2(ajv@6.12.6)
    dev: false

  /schema-utils@3.3.0:
    resolution: {integrity: sha512-pN/yOAvcC+5rQ5nERGuwrjLlYvLTbCibnZ1I7B1LaiAz9BRBlE9GMgE/eqV30P7aJQUf7Ddimy/RsbYO/GrVGg==}
    engines: {node: '>= 10.13.0'}
    dependencies:
      '@types/json-schema': 7.0.15
      ajv: 6.12.6
      ajv-keywords: 3.5.2(ajv@6.12.6)

  /schema-utils@4.2.0:
    resolution: {integrity: sha512-L0jRsrPpjdckP3oPug3/VxNKt2trR8TcabrM6FOAAlvC/9Phcmm+cuAgTlxBqdBR1WJx7Naj9WHw+aOmheSVbw==}
    engines: {node: '>= 12.13.0'}
    dependencies:
      '@types/json-schema': 7.0.15
      ajv: 8.17.1
      ajv-formats: 2.1.1(ajv@8.17.1)
      ajv-keywords: 5.1.0(ajv@8.17.1)
    dev: false

  /scule@1.3.0:
    resolution: {integrity: sha512-6FtHJEvt+pVMIB9IBY+IcCJ6Z5f1iQnytgyfKMhDKgmzYG+TeH/wx1y3l27rshSbLiSanrR9ffZDrEsmjlQF2g==}
    dev: true

  /semver@5.7.2:
    resolution: {integrity: sha512-cBznnQ9KjJqU67B52RMC65CMarK2600WFnbkcaiwWq3xy/5haFJlshgnpjovMVJ+Hff49d8GEn0b87C5pDQ10g==}
    hasBin: true
    requiresBuild: true
    optional: true

  /semver@6.3.1:
    resolution: {integrity: sha512-BR7VvDCVHO+q2xBEWskxS6DJE1qRnb7DxzUrogb71CWoSficBxYsiAGd+Kl0mmq/MprG9yArRkyrQxTO6XjMzA==}
    hasBin: true

  /semver@7.6.3:
    resolution: {integrity: sha512-oVekP1cKtI+CTDvHWYFUcMtsK/00wmAEfyqKfNdARm8u1wNVhSgaX7A8d4UuIlUI5e84iEwOhs7ZPYRmzU9U6A==}
    engines: {node: '>=10'}
    hasBin: true

  /send@0.18.0:
    resolution: {integrity: sha512-qqWzuOjSFOuqPjFe4NOsMLafToQQwBSOEpS+FwEt3A2V3vKubTquT3vmLTQpFgMXp8AlFWFuP1qKaJZOtPpVXg==}
    engines: {node: '>= 0.8.0'}
    dependencies:
      debug: 2.6.9
      depd: 2.0.0
      destroy: 1.2.0
      encodeurl: 1.0.2
      escape-html: 1.0.3
      etag: 1.8.1
      fresh: 0.5.2
      http-errors: 2.0.0
      mime: 1.6.0
      ms: 2.1.3
      on-finished: 2.4.1
      range-parser: 1.2.1
      statuses: 2.0.1
    transitivePeerDependencies:
      - supports-color

  /serialize-javascript@6.0.2:
    resolution: {integrity: sha512-Saa1xPByTTq2gdeFZYLLo+RFE35NHZkAbqZeWNd3BpzppeVisAqpDjcp8dyf6uIvEqJRd46jemmyA4iFIeVk8g==}
    dependencies:
      randombytes: 2.1.0

  /serve-static@1.15.0:
    resolution: {integrity: sha512-XGuRDNjXUijsUL0vl6nSD7cwURuzEgglbOaFuZM9g3kwDXOWVTck0jLzjPzGD+TazWbboZYu52/9/XPdUgne9g==}
    engines: {node: '>= 0.8.0'}
    dependencies:
      encodeurl: 1.0.2
      escape-html: 1.0.3
      parseurl: 1.3.3
      send: 0.18.0
    transitivePeerDependencies:
      - supports-color

  /set-function-length@1.2.2:
    resolution: {integrity: sha512-pgRc4hJ4/sNjWCSS9AmnS40x3bNMDTknHgL5UaMBTMyJnU90EgWh1Rz+MC9eFu4BuN/UwZjKQuY/1v3rM7HMfg==}
    engines: {node: '>= 0.4'}
    dependencies:
      define-data-property: 1.1.4
      es-errors: 1.3.0
      function-bind: 1.1.2
      get-intrinsic: 1.2.4
      gopd: 1.0.1
      has-property-descriptors: 1.0.2

  /set-function-name@2.0.2:
    resolution: {integrity: sha512-7PGFlmtwsEADb0WYyvCMa1t+yke6daIG4Wirafur5kcf+MhUnPms1UeR0CKQdTZD81yESwMHbtn+TR+dMviakQ==}
    engines: {node: '>= 0.4'}
    dependencies:
      define-data-property: 1.1.4
      es-errors: 1.3.0
      functions-have-names: 1.2.3
      has-property-descriptors: 1.0.2

  /setprototypeof@1.2.0:
    resolution: {integrity: sha512-E5LDX7Wrp85Kil5bhZv46j8jOeboKq5JMmYM3gVGdGH8xFpPWXUMsNrlODCrkoxMEeNi/XZIwuRvY4XNwYMJpw==}

  /shebang-command@2.0.0:
    resolution: {integrity: sha512-kHxr2zZpYtdmrN1qDjrrX/Z1rR1kG8Dx+gkpK1G4eXmvXswmcE1hTWBWYUzlraYw1/yZp6YuDY77YtvbN0dmDA==}
    engines: {node: '>=8'}
    dependencies:
      shebang-regex: 3.0.0

  /shebang-regex@3.0.0:
    resolution: {integrity: sha512-7++dFhtcx3353uBaq8DDR4NuxBetBzC7ZQOhmTQInHEd6bSrXdiEyzCvG07Z44UYdLShWUyXt5M/yhz8ekcb1A==}
    engines: {node: '>=8'}

  /side-channel@1.0.6:
    resolution: {integrity: sha512-fDW/EZ6Q9RiO8eFG8Hj+7u/oW+XrPTIChwCOM2+th2A6OblDtYYIpve9m+KvI9Z4C9qSEXlaGR6bTEYHReuglA==}
    engines: {node: '>= 0.4'}
    dependencies:
      call-bind: 1.0.7
      es-errors: 1.3.0
      get-intrinsic: 1.2.4
      object-inspect: 1.13.2

  /siginfo@2.0.0:
    resolution: {integrity: sha512-ybx0WO1/8bSBLEWXZvEd7gMW3Sn3JFlW3TvX1nREbDLRNQNaeNN8WK0meBwPdAaOI7TtRRRJn/Es1zhrrCHu7g==}
    dev: true

  /signal-exit@4.1.0:
    resolution: {integrity: sha512-bzyZ1e88w9O1iNJbKnOlvYTrWPDl46O1bG0D3XInv+9tkPrxrN8jUUTiFlDkkmKWgn1M6CfIA13SuGqOa9Korw==}
    engines: {node: '>=14'}

  /slash@3.0.0:
    resolution: {integrity: sha512-g9Q1haeby36OSStwb4ntCGGGaKsaVSjQ68fBxoQcutl5fS1vuY18H3wSt3jFyFtrkx+Kz0V1G85A4MyAdDMi2Q==}
    engines: {node: '>=8'}

  /slash@4.0.0:
    resolution: {integrity: sha512-3dOsAHXXUkQTpOYcoAxLIorMTp4gIQr5IW3iVb7A7lFIp0VHhnynm9izx6TssdrIcVIESAlVjtnO2K8bg+Coew==}
    engines: {node: '>=12'}
    dev: true

  /slice-ansi@4.0.0:
    resolution: {integrity: sha512-qMCMfhY040cVHT43K9BFygqYbUPFZKHOg7K73mtTWJRb8pyP3fzf4Ixd5SzdEJQ6MRUg/WBnOLxghZtKKurENQ==}
    engines: {node: '>=10'}
    dependencies:
      ansi-styles: 4.3.0
      astral-regex: 2.0.0
      is-fullwidth-code-point: 3.0.0

  /slice-ansi@5.0.0:
    resolution: {integrity: sha512-FC+lgizVPfie0kkhqUScwRu1O/lF6NOgJmlCgK+/LYxDCTk8sGelYaHDhFcDN+Sn3Cv+3VSa4Byeo+IMCzpMgQ==}
    engines: {node: '>=12'}
    dependencies:
      ansi-styles: 6.2.1
      is-fullwidth-code-point: 4.0.0
    dev: true

  /slice-ansi@7.1.0:
    resolution: {integrity: sha512-bSiSngZ/jWeX93BqeIAbImyTbEihizcwNjFoRUIY/T1wWQsfsm2Vw1agPKylXvQTU7iASGdHhyqRlqQzfz+Htg==}
    engines: {node: '>=18'}
    dependencies:
      ansi-styles: 6.2.1
      is-fullwidth-code-point: 5.0.0
    dev: true

  /source-map-js@1.2.0:
    resolution: {integrity: sha512-itJW8lvSA0TXEphiRoawsCksnlf8SyvmFzIhltqAHluXd88pkCd+cXJVHTDwdCr0IzwptSm035IHQktUu1QUMg==}
    engines: {node: '>=0.10.0'}

  /source-map-js@1.2.1:
    resolution: {integrity: sha512-UXWMKhLOwVKb728IUtQPXxfYU+usdybtUrK/8uGE8CQMvrhOpwvzDBwj0QhSL7MQc7vIsISBG8VQ8+IDQxpfQA==}
    engines: {node: '>=0.10.0'}

  /source-map-support@0.5.21:
    resolution: {integrity: sha512-uBHU3L3czsIyYXKX88fdrGovxdSCoTGDRZ6SYXtSRxLZUzHg5P/66Ht6uoUlHu9EZod+inXhKo3qQgwXUT/y1w==}
    dependencies:
      buffer-from: 1.1.2
      source-map: 0.6.1

  /source-map@0.5.6:
    resolution: {integrity: sha512-MjZkVp0NHr5+TPihLcadqnlVoGIoWo4IBHptutGh9wI3ttUYvCG26HkSuDi+K6lsZ25syXJXcctwgyVCt//xqA==}
    engines: {node: '>=0.10.0'}
    dev: true

  /source-map@0.6.1:
    resolution: {integrity: sha512-UjgapumWlbMhkBgzT7Ykc5YXUT46F0iKu8SGXq0bcwP5dz/h0Plj6enJqjz1Zbq2l5WaqYnrVbwWOWMyF3F47g==}
    engines: {node: '>=0.10.0'}

  /stackback@0.0.2:
    resolution: {integrity: sha512-1XMJE5fQo1jGH6Y/7ebnwPOBEkIEnT4QF32d5R1+VXdXveM0IBMJt8zfaxX1P3QhVwrYe+576+jkANtSS2mBbw==}
    dev: true

  /statuses@2.0.1:
    resolution: {integrity: sha512-RwNA9Z/7PrK06rYLIzFMlaF+l73iwpzsqRIFgbMLbTcLD6cOao82TaWefPXQvB2fOC4AjuYSEndS7N/mTCbkdQ==}
    engines: {node: '>= 0.8'}

  /std-env@3.7.0:
    resolution: {integrity: sha512-JPbdCEQLj1w5GilpiHAx3qJvFndqybBysA3qUOnznweH4QbNYUsW/ea8QzSrnh0vNsezMMw5bcVool8lM0gwzg==}
    dev: true

  /string-argv@0.3.2:
    resolution: {integrity: sha512-aqD2Q0144Z+/RqG52NeHEkZauTAUWJO8c6yTftGJKO3Tja5tUgIfmIl6kExvhtxSDP7fXB6DvzkfMpCd/F3G+Q==}
    engines: {node: '>=0.6.19'}
    dev: true

  /string-width@4.2.3:
    resolution: {integrity: sha512-wKyQRQpjJ0sIp62ErSZdGsjMJWsap5oRNihHhu6G7JVO/9jIB6UyevL+tXuOqrng8j/cxKTWyWUwvSTriiZz/g==}
    engines: {node: '>=8'}
    dependencies:
      emoji-regex: 8.0.0
      is-fullwidth-code-point: 3.0.0
      strip-ansi: 6.0.1

  /string-width@7.2.0:
    resolution: {integrity: sha512-tsaTIkKW9b4N+AEj+SVA+WhJzV7/zMhcSu78mLKWSk7cXMOSHsBKFWUs0fWwq8QyK3MgJBQRX6Gbi4kYbdvGkQ==}
    engines: {node: '>=18'}
    dependencies:
      emoji-regex: 10.3.0
      get-east-asian-width: 1.2.0
      strip-ansi: 7.1.0
    dev: true

  /string.prototype.trim@1.2.9:
    resolution: {integrity: sha512-klHuCNxiMZ8MlsOihJhJEBJAiMVqU3Z2nEXWfWnIqjN0gEFS9J9+IxKozWWtQGcgoa1WUZzLjKPTr4ZHNFTFxw==}
    engines: {node: '>= 0.4'}
    dependencies:
      call-bind: 1.0.7
      define-properties: 1.2.1
      es-abstract: 1.23.3
      es-object-atoms: 1.0.0

  /string.prototype.trimend@1.0.8:
    resolution: {integrity: sha512-p73uL5VCHCO2BZZ6krwwQE3kCzM7NKmis8S//xEC6fQonchbum4eP6kR4DLEjQFO3Wnj3Fuo8NM0kOSjVdHjZQ==}
    dependencies:
      call-bind: 1.0.7
      define-properties: 1.2.1
      es-object-atoms: 1.0.0

  /string.prototype.trimstart@1.0.8:
    resolution: {integrity: sha512-UXSH262CSZY1tfu3G3Secr6uGLCFVPMhIqHjlgCUtCCcgihYc/xKs9djMTMUOb2j1mVSeU8EU6NWc/iQKU6Gfg==}
    engines: {node: '>= 0.4'}
    dependencies:
      call-bind: 1.0.7
      define-properties: 1.2.1
      es-object-atoms: 1.0.0

  /strip-ansi@6.0.1:
    resolution: {integrity: sha512-Y38VPSHcqkFrCpFnQ9vuSXmquuv5oXOKpGeT6aGrr3o3Gc9AlVa6JBfUSOCnbxGGZF+/0ooI7KrPuUSztUdU5A==}
    engines: {node: '>=8'}
    dependencies:
      ansi-regex: 5.0.1

  /strip-ansi@7.1.0:
    resolution: {integrity: sha512-iq6eVVI64nQQTRYq2KtEg2d2uU7LElhTJwsH4YzIHZshxlgZms/wIc4VoDQTlG/IvVIrBKG06CrZnp0qv7hkcQ==}
    engines: {node: '>=12'}
    dependencies:
      ansi-regex: 6.0.1

  /strip-bom@3.0.0:
    resolution: {integrity: sha512-vavAMRXOgBVNF6nyEEmL3DBK19iRpDcoIwW+swQ+CbGiu7lju6t+JklA1MHweoWtadgt4ISVUsXLyDq34ddcwA==}
    engines: {node: '>=4'}

  /strip-filename-increment@2.0.1:
    resolution: {integrity: sha512-+v5xsiTTsdYqkPj7qz1zlngIsjZedhHDi3xp/9bMurV8kXe9DAr732gNVqtt4X8sI3hOqS3nlFfps5gyVcux6w==}
    engines: {node: '>=8'}

  /strip-final-newline@3.0.0:
    resolution: {integrity: sha512-dOESqjYr96iWYylGObzd39EuNTa5VJxyvVAEm5Jnh7KGo75V43Hk1odPQkNDyXNmUR6k+gEiDVXnjB8HJ3crXw==}
    engines: {node: '>=12'}
    dev: true

  /strip-json-comments@3.1.1:
    resolution: {integrity: sha512-6fPc+R4ihwqP6N/aIv2f1gMH8lOVtWQHoqC4yK6oSDVVocumAsfCqjkXnqiYMhmMwS/mEHLp7Vehlt3ql6lEig==}
    engines: {node: '>=8'}

  /strip-literal@2.1.0:
    resolution: {integrity: sha512-Op+UycaUt/8FbN/Z2TWPBLge3jWrP3xj10f3fnYxf052bKuS3EKs1ZQcVGjnEMdsNVAM+plXRdmjrZ/KgG3Skw==}
    dependencies:
      js-tokens: 9.0.0
    dev: true

  /style-resources-loader@1.5.0(webpack@5.93.0):
    resolution: {integrity: sha512-fIfyvQ+uvXaCBGGAgfh+9v46ARQB1AWdaop2RpQw0PBVuROsTBqGvx8dj0kxwjGOAyq3vepe4AOK3M6+Q/q2jw==}
    engines: {node: '>=8.9'}
    peerDependencies:
      webpack: ^3.0.0 || ^4.0.0 || ^5.0.0
    dependencies:
      glob: 7.2.3
      loader-utils: 2.0.4
      schema-utils: 2.7.1
      tslib: 2.6.3
      webpack: 5.93.0
    dev: false

  /stylehacks@7.0.3(postcss@8.4.41):
    resolution: {integrity: sha512-4DqtecvI/Nd+2BCvW9YEF6lhBN5UM50IJ1R3rnEAhBwbCKf4VehRf+uqvnVArnBayjYD/WtT3g0G/HSRxWfTRg==}
    engines: {node: ^18.12.0 || ^20.9.0 || >=22.0}
    peerDependencies:
      postcss: ^8.4.31
    dependencies:
      browserslist: 4.23.3
      postcss: 8.4.41
      postcss-selector-parser: 6.1.1
    dev: true

  /stylelint-config-html@1.1.0(postcss-html@1.7.0)(stylelint@16.5.0):
    resolution: {integrity: sha512-IZv4IVESjKLumUGi+HWeb7skgO6/g4VMuAYrJdlqQFndgbj6WJAXPhaysvBiXefX79upBdQVumgYcdd17gCpjQ==}
    engines: {node: ^12 || >=14}
    peerDependencies:
      postcss-html: ^1.0.0
      stylelint: '>=14.0.0'
    dependencies:
      postcss-html: 1.7.0
      stylelint: 16.5.0(typescript@5.4.5)

  /stylelint-config-recess-order@5.0.1(stylelint@16.5.0):
    resolution: {integrity: sha512-rKbGkoa3h0rINrGln9TFVowvSCLgPJC5O0EuPiqlqWcJMb1lImEtXktcjFCVz+hwtSUiHD3ijJc3vP9muFOgJg==}
    peerDependencies:
      stylelint: '>=16'
    dependencies:
      stylelint: 16.5.0(typescript@5.4.5)
      stylelint-order: 6.0.4(stylelint@16.5.0)

  /stylelint-config-recommended-less@3.0.1(postcss@8.4.47)(stylelint@16.5.0):
    resolution: {integrity: sha512-4vp9Z+W0KwxgPL4L3WxXtlMurfen0NXKFFxPHzDYn2s6WVS26Gg7jt3FIO4ZLM1x8WalCR02nwK2h0TH/mafBg==}
    peerDependencies:
      postcss: ^8.3.3
      stylelint: ^16.0.2
    peerDependenciesMeta:
      postcss:
        optional: true
    dependencies:
      postcss: 8.4.47
      postcss-less: 6.0.0(postcss@8.4.47)
      stylelint: 16.5.0(typescript@5.4.5)
      stylelint-config-recommended: 14.0.1(stylelint@16.5.0)
      stylelint-less: 3.0.1(postcss@8.4.47)(stylelint@16.5.0)

  /stylelint-config-recommended-vue@1.5.0(postcss-html@1.7.0)(stylelint@16.5.0):
    resolution: {integrity: sha512-65TAK/clUqkNtkZLcuytoxU0URQYlml+30Nhop7sRkCZ/mtWdXt7T+spPSB3KMKlb+82aEVJ4OrcstyDBdbosg==}
    engines: {node: ^12 || >=14}
    peerDependencies:
      postcss-html: ^1.0.0
      stylelint: '>=14.0.0'
    dependencies:
      postcss-html: 1.7.0
      semver: 7.6.3
      stylelint: 16.5.0(typescript@5.4.5)
      stylelint-config-html: 1.1.0(postcss-html@1.7.0)(stylelint@16.5.0)
      stylelint-config-recommended: 14.0.1(stylelint@16.5.0)

  /stylelint-config-recommended@14.0.1(stylelint@16.5.0):
    resolution: {integrity: sha512-bLvc1WOz/14aPImu/cufKAZYfXs/A/owZfSMZ4N+16WGXLoX5lOir53M6odBxvhgmgdxCVnNySJmZKx73T93cg==}
    engines: {node: '>=18.12.0'}
    peerDependencies:
      stylelint: ^16.1.0
    dependencies:
      stylelint: 16.5.0(typescript@5.4.5)

  /stylelint-config-standard@36.0.1(stylelint@16.5.0):
    resolution: {integrity: sha512-8aX8mTzJ6cuO8mmD5yon61CWuIM4UD8Q5aBcWKGSf6kg+EC3uhB+iOywpTK4ca6ZL7B49en8yanOFtUW0qNzyw==}
    engines: {node: '>=18.12.0'}
    peerDependencies:
      stylelint: ^16.1.0
    dependencies:
      stylelint: 16.5.0(typescript@5.4.5)
      stylelint-config-recommended: 14.0.1(stylelint@16.5.0)

  /stylelint-less@3.0.1(postcss@8.4.47)(stylelint@16.5.0):
    resolution: {integrity: sha512-6GkZ4jhmReXxX61IiNaniZFuyTzYTTC4HvRLNNok883d1ux/wUodM1uik+iAHZM1VSCwNASaj0Th6ZX46WZLMw==}
    peerDependencies:
      postcss: ^8.4.31
      stylelint: ^16.0.2
    dependencies:
      postcss: 8.4.47
      postcss-resolve-nested-selector: 0.1.5
      postcss-value-parser: 4.2.0
      stylelint: 16.5.0(typescript@5.4.5)

  /stylelint-order@6.0.4(stylelint@16.5.0):
    resolution: {integrity: sha512-0UuKo4+s1hgQ/uAxlYU4h0o0HS4NiQDud0NAUNI0aa8FJdmYHA5ZZTFHiV5FpmE3071e9pZx5j0QpVJW5zOCUA==}
    peerDependencies:
      stylelint: ^14.0.0 || ^15.0.0 || ^16.0.1
    dependencies:
      postcss: 8.4.41
      postcss-sorting: 8.0.2(postcss@8.4.41)
      stylelint: 16.5.0(typescript@5.4.5)

  /stylelint@16.5.0(typescript@5.4.5):
    resolution: {integrity: sha512-IlCBtVrG+qTy3v+tZTk50W8BIomjY/RUuzdrDqdnlCYwVuzXtPbiGfxYqtyYAyOMcb+195zRsuHn6tgfPmFfbw==}
    engines: {node: '>=18.12.0'}
    hasBin: true
    dependencies:
      '@csstools/css-parser-algorithms': 2.7.1(@csstools/css-tokenizer@2.4.1)
      '@csstools/css-tokenizer': 2.4.1
      '@csstools/media-query-list-parser': 2.1.13(@csstools/css-parser-algorithms@2.7.1)(@csstools/css-tokenizer@2.4.1)
      '@csstools/selector-specificity': 3.1.1(postcss-selector-parser@6.1.1)
      '@dual-bundle/import-meta-resolve': 4.1.0
      balanced-match: 2.0.0
      colord: 2.9.3
      cosmiconfig: 9.0.0(typescript@5.4.5)
      css-functions-list: 3.2.2
      css-tree: 2.3.1
      debug: 4.3.6
      fast-glob: 3.3.2
      fastest-levenshtein: 1.0.16
      file-entry-cache: 8.0.0
      global-modules: 2.0.0
      globby: 11.1.0
      globjoin: 0.1.4
      html-tags: 3.3.1
      ignore: 5.3.1
      imurmurhash: 0.1.4
      is-plain-object: 5.0.0
      known-css-properties: 0.30.0
      mathml-tag-names: 2.1.3
      meow: 13.2.0
      micromatch: 4.0.7
      normalize-path: 3.0.0
      picocolors: 1.1.0
      postcss: 8.4.47
      postcss-resolve-nested-selector: 0.1.5
      postcss-safe-parser: 7.0.0(postcss@8.4.47)
      postcss-selector-parser: 6.1.1
      postcss-value-parser: 4.2.0
      resolve-from: 5.0.0
      string-width: 4.2.3
      strip-ansi: 7.1.0
      supports-hyperlinks: 3.0.0
      svg-tags: 1.0.0
      table: 6.8.2
      write-file-atomic: 5.0.1
    transitivePeerDependencies:
      - supports-color
      - typescript

  /supports-color@5.5.0:
    resolution: {integrity: sha512-QjVjwdXIt408MIiAqCX4oUKsgU2EqAGzs2Ppkm4aQYbjm+ZEWEcW4SfFNTr4uMNZma0ey4f5lgLrkB0aX0QMow==}
    engines: {node: '>=4'}
    requiresBuild: true
    dependencies:
      has-flag: 3.0.0

  /supports-color@7.2.0:
    resolution: {integrity: sha512-qpCAvRl9stuOHveKsn7HncJRvv501qIacKzQlO/+Lwxc9+0q2wLyv4Dfvt80/DPn2pqOBsJdDiogXGR9+OvwRw==}
    engines: {node: '>=8'}
    dependencies:
      has-flag: 4.0.0

  /supports-color@8.1.1:
    resolution: {integrity: sha512-MpUEN2OodtUzxvKQl72cUF7RQ5EiHsGvSsVG0ia9c5RbWGL2CI4C7EpPS8UTBIplnlzZiNuV56w+FuNxy3ty2Q==}
    engines: {node: '>=10'}
    dependencies:
      has-flag: 4.0.0

  /supports-hyperlinks@3.0.0:
    resolution: {integrity: sha512-QBDPHyPQDRTy9ku4URNGY5Lah8PAaXs6tAAwp55sL5WCsSW7GIfdf6W5ixfziW+t7wh3GVvHyHHyQ1ESsoRvaA==}
    engines: {node: '>=14.18'}
    dependencies:
      has-flag: 4.0.0
      supports-color: 7.2.0

  /supports-preserve-symlinks-flag@1.0.0:
    resolution: {integrity: sha512-ot0WnXS9fgdkgIcePe6RHNk1WA8+muPa6cSjeR3V8K27q9BB1rTE3R1p7Hv0z1ZyAc8s6Vvv8DIyWf681MAt0w==}
    engines: {node: '>= 0.4'}

  /svg-tags@1.0.0:
    resolution: {integrity: sha512-ovssysQTa+luh7A5Weu3Rta6FJlFBBbInjOh722LIt6klpU2/HtdUbszju/G4devcvk8PGt7FCLv5wftu3THUA==}

  /svgo@3.3.2:
    resolution: {integrity: sha512-OoohrmuUlBs8B8o6MB2Aevn+pRIH9zDALSR+6hhqVfa6fRwG/Qw9VUMSMW9VNg2CFc/MTIfabtdOVl9ODIJjpw==}
    engines: {node: '>=14.0.0'}
    hasBin: true
    dependencies:
      '@trysound/sax': 0.2.0
      commander: 7.2.0
      css-select: 5.1.0
      css-tree: 2.3.1
      css-what: 6.1.0
      csso: 5.0.5
      picocolors: 1.0.1
    dev: true

  /symlink-dir@6.0.2:
    resolution: {integrity: sha512-ESUPT3MAPkF25nXuMutJiQN7/lUjup7DSpB1XUPSbdio/6cYCENFMRfKOm5hL4X6U/joBW/Hu0e5IzhkrgNXHQ==}
    engines: {node: '>=18.12'}
    hasBin: true
    dependencies:
      better-path-resolve: 1.0.0
      rename-overwrite: 6.0.0

  /synckit@0.9.1:
    resolution: {integrity: sha512-7gr8p9TQP6RAHusBOSLs46F4564ZrjV8xFmw5zCmgmhGUcw2hxsShhJ6CEiHQMgPDwAQ1fWHPM0ypc4RMAig4A==}
    engines: {node: ^14.18.0 || >=16.0.0}
    dependencies:
      '@pkgr/core': 0.1.1
      tslib: 2.6.3

  /table@6.8.2:
    resolution: {integrity: sha512-w2sfv80nrAh2VCbqR5AK27wswXhqcck2AhfnNW76beQXskGZ1V12GwS//yYVa3d3fcvAip2OUnbDAjW2k3v9fA==}
    engines: {node: '>=10.0.0'}
    dependencies:
      ajv: 8.17.1
      lodash.truncate: 4.4.2
      slice-ansi: 4.0.0
      string-width: 4.2.3
      strip-ansi: 6.0.1

  /tapable@2.2.1:
    resolution: {integrity: sha512-GNzQvQTOIP6RyTfE2Qxb8ZVlNmw0n88vp1szwWRimP02mnTsx3Wtn5qRdqY9w2XduFNUgvOwhNnQsjwCp+kqaQ==}
    engines: {node: '>=6'}

  /terser-webpack-plugin@5.3.10(webpack@5.93.0):
    resolution: {integrity: sha512-BKFPWlPDndPs+NGGCr1U59t0XScL5317Y0UReNrHaw9/FwhPENlq6bfgs+4yPfyP51vqC1bQ4rp1EfXW5ZSH9w==}
    engines: {node: '>= 10.13.0'}
    peerDependencies:
      '@swc/core': '*'
      esbuild: '*'
      uglify-js: '*'
      webpack: ^5.1.0
    peerDependenciesMeta:
      '@swc/core':
        optional: true
      esbuild:
        optional: true
      uglify-js:
        optional: true
    dependencies:
      '@jridgewell/trace-mapping': 0.3.25
      jest-worker: 27.5.1
      schema-utils: 3.3.0
      serialize-javascript: 6.0.2
      terser: 5.31.5
      webpack: 5.93.0

  /terser@5.31.5:
    resolution: {integrity: sha512-YPmas0L0rE1UyLL/llTWA0SiDOqIcAQYLeUj7cJYzXHlRTAnMSg9pPe4VJ5PlKvTrPQsdVFuiRiwyeNlYgwh2Q==}
    engines: {node: '>=10'}
    hasBin: true
    dependencies:
      '@jridgewell/source-map': 0.3.6
      acorn: 8.12.1
      commander: 2.20.3
      source-map-support: 0.5.21

  /test-exclude@6.0.0:
    resolution: {integrity: sha512-cAGWPIyOHU6zlmg88jwm7VRyXnMN7iV68OGAbYDk/Mh/xC/pzVPlQtY6ngoIH/5/tciuhGfvESU8GrHrcxD56w==}
    engines: {node: '>=8'}
    dependencies:
      '@istanbuljs/schema': 0.1.3
      glob: 7.2.3
      minimatch: 3.1.2
    dev: true

  /text-table@0.2.0:
    resolution: {integrity: sha512-N+8UisAXDGk8PFXP4HAzVR9nbfmVJ3zYLAWiTIoqC5v5isinhr+r5uaO8+7r3BMfuNIufIsA7RdpVgacC2cSpw==}

  /thingies@1.21.0(tslib@2.6.3):
    resolution: {integrity: sha512-hsqsJsFMsV+aD4s3CWKk85ep/3I9XzYV/IXaSouJMYIoDlgyi11cBhsqYe9/geRfB0YIikBQg6raRaM+nIMP9g==}
    engines: {node: '>=10.18'}
    peerDependencies:
      tslib: ^2
    dependencies:
      tslib: 2.6.3
    dev: false

  /tinybench@2.9.0:
    resolution: {integrity: sha512-0+DUvqWMValLmha6lr4kD8iAMK1HzV0/aKnCtWb9v9641TnP/MFb7Pc2bxoxQjTXAErryXVgUOfv2YqNllqGeg==}
    dev: true

  /tinypool@0.8.4:
    resolution: {integrity: sha512-i11VH5gS6IFeLY3gMBQ00/MmLncVP7JLXOw1vlgkytLmJK7QnEr7NXf0LBdxfmNPAeyetukOk0bOYrJrFGjYJQ==}
    engines: {node: '>=14.0.0'}
    dev: true

  /tinyspy@2.2.1:
    resolution: {integrity: sha512-KYad6Vy5VDWV4GH3fjpseMQ/XU2BhIYP7Vzd0LG44qRWm/Yt2WCOTicFdvmgo6gWaqooMQCawTtILVQJupKu7A==}
    engines: {node: '>=14.0.0'}
    dev: true

  /to-fast-properties@2.0.0:
    resolution: {integrity: sha512-/OaKK0xYrs3DmxRYqL/yDc+FxFUVYhDlXMhRmv3z915w2HF1tnN1omB354j8VUGO/hbRzyD6Y3sA7v7GS/ceog==}
    engines: {node: '>=4'}

  /to-regex-range@5.0.1:
    resolution: {integrity: sha512-65P7iz6X5yEr1cwcgvQxbbIw7Uk3gOy5dIdtZ4rDveLqhrdJP+Li/Hx6tyK0NEb+2GCyneCMJiGqrADCSNk8sQ==}
    engines: {node: '>=8.0'}
    dependencies:
      is-number: 7.0.0

  /toidentifier@1.0.1:
    resolution: {integrity: sha512-o5sSPKEkg/DIQNmH43V0/uerLrpzVedkUh8tGNvaeXpfpuwjKenlSox/2O/BTlZUtEe+JG7s5YhEz608PlAHRA==}
    engines: {node: '>=0.6'}

  /traverse-chain@0.1.0:
    resolution: {integrity: sha512-up6Yvai4PYKhpNp5PkYtx50m3KbwQrqDwbuZP/ItyL64YEWHAvH6Md83LFLV/GRSk/BoUVwwgUzX6SOQSbsfAg==}

  /tree-dump@1.0.2(tslib@2.6.3):
    resolution: {integrity: sha512-dpev9ABuLWdEubk+cIaI9cHwRNNDjkBBLXTwI4UCUFdQ5xXKqNXoK4FEciw/vxf+NQ7Cb7sGUyeUtORvHIdRXQ==}
    engines: {node: '>=10.0'}
    peerDependencies:
      tslib: '2'
    dependencies:
      tslib: 2.6.3
    dev: false

  /ts-api-utils@1.3.0(typescript@5.4.5):
    resolution: {integrity: sha512-UQMIo7pb8WRomKR1/+MFVLTroIvDVtMX3K6OUir8ynLyzB8Jeriont2bTAtmNPa1ekAgN7YPDyf6V+ygrdU+eQ==}
    engines: {node: '>=16'}
    peerDependencies:
      typescript: '>=4.2.0'
    dependencies:
      typescript: 5.4.5

  /tsconfig-paths@3.15.0:
    resolution: {integrity: sha512-2Ac2RgzDe/cn48GvOe3M+o82pEFewD3UPbyoUHHdKasHwJKjds4fLXWf/Ux5kATBKN20oaFGu+jbElp1pos0mg==}
    dependencies:
      '@types/json5': 0.0.29
      json5: 1.0.2
      minimist: 1.2.8
      strip-bom: 3.0.0

  /tslib@2.6.3:
    resolution: {integrity: sha512-xNvxJEOUiWPGhUuUdQgAJPKOOJfGnIyKySOc09XkKsgdUV/3E2zvwZYdejjmRgPCgcym1juLH3226yA7sEFJKQ==}

  /tsx@4.19.0:
    resolution: {integrity: sha512-bV30kM7bsLZKZIOCHeMNVMJ32/LuJzLVajkQI/qf92J2Qr08ueLQvW00PUZGiuLPP760UINwupgUj8qrSCPUKg==}
    engines: {node: '>=18.0.0'}
    hasBin: true
    dependencies:
      esbuild: 0.23.0
      get-tsconfig: 4.7.6
    optionalDependencies:
      fsevents: 2.3.3

  /type-check@0.4.0:
    resolution: {integrity: sha512-XleUoc9uwGXqjWwXaUTZAmzMcFZ5858QA2vvx1Ur5xIcixXIP+8LnFDgRplU30us6teqdlskFfu+ae4K79Ooew==}
    engines: {node: '>= 0.8.0'}
    dependencies:
      prelude-ls: 1.2.1

  /type-detect@4.1.0:
    resolution: {integrity: sha512-Acylog8/luQ8L7il+geoSxhEkazvkslg7PSNKOX59mbB9cOveP5aq9h74Y7YU8yDpJwetzQQrfIwtf4Wp4LKcw==}
    engines: {node: '>=4'}
    dev: true

  /type-fest@0.20.2:
    resolution: {integrity: sha512-Ne+eE4r0/iWnpAxD852z3A+N0Bt5RN//NjJwRd2VFHEmrywxf5vsZlh4R6lixl6B+wz/8d+maTSAkN1FIkI3LQ==}
    engines: {node: '>=10'}

  /type-is@1.6.18:
    resolution: {integrity: sha512-TkRKr9sUTxEH8MdfuCSP7VizJyzRNMjj2J2do2Jr3Kym598JVdEksuzPQCnlFPW4ky9Q+iA+ma9BGm06XQBy8g==}
    engines: {node: '>= 0.6'}
    dependencies:
      media-typer: 0.3.0
      mime-types: 2.1.35
    dev: false

  /typed-array-buffer@1.0.2:
    resolution: {integrity: sha512-gEymJYKZtKXzzBzM4jqa9w6Q1Jjm7x2d+sh19AdsD4wqnMPDYyvwpsIc2Q/835kHuo3BEQ7CjelGhfTsoBb2MQ==}
    engines: {node: '>= 0.4'}
    dependencies:
      call-bind: 1.0.7
      es-errors: 1.3.0
      is-typed-array: 1.1.13

  /typed-array-byte-length@1.0.1:
    resolution: {integrity: sha512-3iMJ9q0ao7WE9tWcaYKIptkNBuOIcZCCT0d4MRvuuH88fEoEH62IuQe0OtraD3ebQEoTRk8XCBoknUNc1Y67pw==}
    engines: {node: '>= 0.4'}
    dependencies:
      call-bind: 1.0.7
      for-each: 0.3.3
      gopd: 1.0.1
      has-proto: 1.0.3
      is-typed-array: 1.1.13

  /typed-array-byte-offset@1.0.2:
    resolution: {integrity: sha512-Ous0vodHa56FviZucS2E63zkgtgrACj7omjwd/8lTEMEPFFyjfixMZ1ZXenpgCFBBt4EC1J2XsyVS2gkG0eTFA==}
    engines: {node: '>= 0.4'}
    dependencies:
      available-typed-arrays: 1.0.7
      call-bind: 1.0.7
      for-each: 0.3.3
      gopd: 1.0.1
      has-proto: 1.0.3
      is-typed-array: 1.1.13

  /typed-array-length@1.0.6:
    resolution: {integrity: sha512-/OxDN6OtAk5KBpGb28T+HZc2M+ADtvRxXrKKbUwtsLgdoxgX13hyy7ek6bFRl5+aBs2yZzB0c4CnQfAtVypW/g==}
    engines: {node: '>= 0.4'}
    dependencies:
      call-bind: 1.0.7
      for-each: 0.3.3
      gopd: 1.0.1
      has-proto: 1.0.3
      is-typed-array: 1.1.13
      possible-typed-array-names: 1.0.0

  /typescript@5.4.5:
    resolution: {integrity: sha512-vcI4UpRgg81oIRUFwR0WSIHKt11nJ7SAVlYNIu+QpqeyXP+gpQJy/Z4+F0aGxSE4MqwjyXvW/TzgkLAx2AGHwQ==}
    engines: {node: '>=14.17'}
    hasBin: true

  /ufo@1.5.4:
    resolution: {integrity: sha512-UsUk3byDzKd04EyoZ7U4DOlxQaD14JUKQl6/P7wiX4FNvUfm3XL246n9W5AmqwW5RSFJ27NAuM0iLscAOYUiGQ==}
    dev: true

  /unbox-primitive@1.0.2:
    resolution: {integrity: sha512-61pPlCD9h51VoreyJ0BReideM3MDKMKnh6+V9L08331ipq6Q8OFXZYiqP6n/tbHx4s5I9uRhcye6BrbkizkBDw==}
    dependencies:
      call-bind: 1.0.7
      has-bigints: 1.0.2
      has-symbols: 1.0.3
      which-boxed-primitive: 1.0.2

  /unbuild@2.0.0(typescript@5.4.5):
    resolution: {integrity: sha512-JWCUYx3Oxdzvw2J9kTAp+DKE8df/BnH/JTSj6JyA4SH40ECdFu7FoJJcrm8G92B7TjofQ6GZGjJs50TRxoH6Wg==}
    hasBin: true
    peerDependencies:
      typescript: ^5.1.6
    peerDependenciesMeta:
      typescript:
        optional: true
    dependencies:
      '@rollup/plugin-alias': 5.1.0(rollup@3.29.4)
      '@rollup/plugin-commonjs': 25.0.8(rollup@3.29.4)
      '@rollup/plugin-json': 6.1.0(rollup@3.29.4)
      '@rollup/plugin-node-resolve': 15.2.3(rollup@3.29.4)
      '@rollup/plugin-replace': 5.0.7(rollup@3.29.4)
      '@rollup/pluginutils': 5.1.0(rollup@3.29.4)
      chalk: 5.3.0
      citty: 0.1.6
      consola: 3.2.3
      defu: 6.1.4
      esbuild: 0.19.12
      globby: 13.2.2
      hookable: 5.5.3
      jiti: 1.21.6
      magic-string: 0.30.11
      mkdist: 1.5.4(typescript@5.4.5)
      mlly: 1.7.1
      pathe: 1.1.2
      pkg-types: 1.1.3
      pretty-bytes: 6.1.1
      rollup: 3.29.4
      rollup-plugin-dts: 6.1.1(rollup@3.29.4)(typescript@5.4.5)
      scule: 1.3.0
      typescript: 5.4.5
      untyped: 1.4.2
    transitivePeerDependencies:
      - sass
      - supports-color
      - vue-tsc
    dev: true

  /undici-types@5.26.5:
    resolution: {integrity: sha512-JlCMO+ehdEIKqlFxk6IfVoAUVmgz7cU7zD/h9XZ0qzeosSHmUJVOzSQvvYSYWXkFXC+IfLKSIffhv0sVZup6pA==}

  /universalify@2.0.1:
    resolution: {integrity: sha512-gptHNQghINnc/vTGIk0SOFGFNXw7JVrlRUtConJRlvaw6DuX0wO5Jeko9sWrMBhh+PsYAZ7oXAiOnf/UKogyiw==}
    engines: {node: '>= 10.0.0'}

  /unpipe@1.0.0:
    resolution: {integrity: sha512-pjy2bYhSsufwWlKwPc+l3cN7+wuJlK6uz0YdJEOlQDbl6jo/YlPi4mb8agUkVC8BF7V8NuzeyPNqRksA3hztKQ==}
    engines: {node: '>= 0.8'}
    dev: false

  /untyped@1.4.2:
    resolution: {integrity: sha512-nC5q0DnPEPVURPhfPQLahhSTnemVtPzdx7ofiRxXpOB2SYnb3MfdU3DVGyJdS8Lx+tBWeAePO8BfU/3EgksM7Q==}
    hasBin: true
    dependencies:
      '@babel/core': 7.25.2
      '@babel/standalone': 7.25.3
      '@babel/types': 7.25.2
      defu: 6.1.4
      jiti: 1.21.6
      mri: 1.2.0
      scule: 1.3.0
    transitivePeerDependencies:
      - supports-color
    dev: true

  /update-browserslist-db@1.1.0(browserslist@4.23.3):
    resolution: {integrity: sha512-EdRAaAyk2cUE1wOf2DkEhzxqOQvFOoRJFNS6NeyJ01Gp2beMRpBAINjM2iDXE3KCuKhwnvHIQCJm6ThL2Z+HzQ==}
    hasBin: true
    peerDependencies:
      browserslist: '>= 4.21.0'
    dependencies:
      browserslist: 4.23.3
      escalade: 3.1.2
      picocolors: 1.0.1

  /uri-js@4.4.1:
    resolution: {integrity: sha512-7rKUyy33Q1yc98pQ1DAmLtwX109F7TIfWlW1Ydo8Wl1ii1SeHieeh0HHfPeL2fMXK6z0s8ecKs9frCuLJvndBg==}
    dependencies:
      punycode: 2.3.1

  /util-deprecate@1.0.2:
    resolution: {integrity: sha512-EPD5q1uXyFxJpCrLnCc1nHnq3gOa6DZBocAIiI2TaSCA7VCJ1UJDMagCzIkXNsUYfD1daK//LTEQ8xiIbrHtcw==}

  /utils-merge@1.0.1:
    resolution: {integrity: sha512-pMZTvIkT1d+TFGvDOqodOclx0QWkkgi6Tdoa8gC8ffGAAqz9pzPTZWAybbsHHoED/ztMtkv/VoYTYyShUn81hA==}
    engines: {node: '>= 0.4.0'}
    dev: false

  /vary@1.1.2:
    resolution: {integrity: sha512-BNGbWLfd0eUPabhkXUVm0j8uuvREyTh5ovRa/dyow/BqAbZJyC+5fU+IzQOzmAKzYqYRAISoRhdQr3eIZ/PXqg==}
    engines: {node: '>= 0.8'}
    dev: false

  /vite-node@1.6.0(@types/node@20.12.12)(less@4.2.0):
    resolution: {integrity: sha512-de6HJgzC+TFzOu0NTC4RAIsyf/DY/ibWDYQUcuEA84EMHhcefTUGkjFHKKEJhQN4A+6I0u++kr3l36ZF2d7XRw==}
    engines: {node: ^18.0.0 || >=20.0.0}
    hasBin: true
    dependencies:
      cac: 6.7.14
      debug: 4.3.6
      pathe: 1.1.2
      picocolors: 1.0.1
      vite: 5.4.0(@types/node@20.12.12)(less@4.2.0)
    transitivePeerDependencies:
      - '@types/node'
      - less
      - lightningcss
      - sass
      - sass-embedded
      - stylus
      - sugarss
      - supports-color
      - terser
    dev: true

  /vite@5.4.0(@types/node@20.12.12)(less@4.2.0):
    resolution: {integrity: sha512-5xokfMX0PIiwCMCMb9ZJcMyh5wbBun0zUzKib+L65vAZ8GY9ePZMXxFrHbr/Kyll2+LSCY7xtERPpxkBDKngwg==}
    engines: {node: ^18.0.0 || >=20.0.0}
    hasBin: true
    peerDependencies:
      '@types/node': ^18.0.0 || >=20.0.0
      less: '*'
      lightningcss: ^1.21.0
      sass: '*'
      sass-embedded: '*'
      stylus: '*'
      sugarss: '*'
      terser: ^5.4.0
    peerDependenciesMeta:
      '@types/node':
        optional: true
      less:
        optional: true
      lightningcss:
        optional: true
      sass:
        optional: true
      sass-embedded:
        optional: true
      stylus:
        optional: true
      sugarss:
        optional: true
      terser:
        optional: true
    dependencies:
      '@types/node': 20.12.12
      esbuild: 0.21.5
      less: 4.2.0
      postcss: 8.4.47
      rollup: 4.20.0
    optionalDependencies:
      fsevents: 2.3.3
    dev: true

  /vitest@1.6.0(@types/node@20.12.12)(less@4.2.0):
    resolution: {integrity: sha512-H5r/dN06swuFnzNFhq/dnz37bPXnq8xB2xB5JOVk8K09rUtoeNN+LHWkoQ0A/i3hvbUKKcCei9KpbxqHMLhLLA==}
    engines: {node: ^18.0.0 || >=20.0.0}
    hasBin: true
    peerDependencies:
      '@edge-runtime/vm': '*'
      '@types/node': ^18.0.0 || >=20.0.0
      '@vitest/browser': 1.6.0
      '@vitest/ui': 1.6.0
      happy-dom: '*'
      jsdom: '*'
    peerDependenciesMeta:
      '@edge-runtime/vm':
        optional: true
      '@types/node':
        optional: true
      '@vitest/browser':
        optional: true
      '@vitest/ui':
        optional: true
      happy-dom:
        optional: true
      jsdom:
        optional: true
    dependencies:
      '@types/node': 20.12.12
      '@vitest/expect': 1.6.0
      '@vitest/runner': 1.6.0
      '@vitest/snapshot': 1.6.0
      '@vitest/spy': 1.6.0
      '@vitest/utils': 1.6.0
      acorn-walk: 8.3.3
      chai: 4.5.0
      debug: 4.3.6
      execa: 8.0.1
      local-pkg: 0.5.0
      magic-string: 0.30.11
      pathe: 1.1.2
      picocolors: 1.1.0
      std-env: 3.7.0
      strip-literal: 2.1.0
      tinybench: 2.9.0
      tinypool: 0.8.4
      vite: 5.4.0(@types/node@20.12.12)(less@4.2.0)
      vite-node: 1.6.0(@types/node@20.12.12)(less@4.2.0)
      why-is-node-running: 2.3.0
    transitivePeerDependencies:
      - less
      - lightningcss
      - sass
      - sass-embedded
      - stylus
      - sugarss
      - supports-color
      - terser
    dev: true

  /vscode-uri@3.0.8:
    resolution: {integrity: sha512-AyFQ0EVmsOZOlAnxoFOGOq1SQDWAB7C6aqMGS23svWAllfOaxbuFvcT8D1i8z3Gyn8fraVeZNNmN6e9bxxXkKw==}
    dev: true

  /vue-class-setup@1.4.4(vue@2.7.16):
    resolution: {integrity: sha512-qv9U6BnXZurL/HmZqONr6MC6HW/fOxfDndgMnidZUxQSZJAW2eM7yaxAAjshz8fXIjCTHQJCcgq8LxlCCfGBnw==}
    peerDependencies:
      vue: '>=2.7.8 || >=3.0.0'
    dependencies:
      vue: 2.7.16

  /vue-class-setup@1.4.4(vue@3.5.12):
    resolution: {integrity: sha512-qv9U6BnXZurL/HmZqONr6MC6HW/fOxfDndgMnidZUxQSZJAW2eM7yaxAAjshz8fXIjCTHQJCcgq8LxlCCfGBnw==}
    peerDependencies:
      vue: '>=2.7.8 || >=3.0.0'
    dependencies:
      vue: 3.5.12(typescript@5.4.5)
    dev: false

  /vue-eslint-parser@9.4.3(eslint@8.57.0):
    resolution: {integrity: sha512-2rYRLWlIpaiN8xbPiDyXZXRgLGOtWxERV7ND5fFAv5qo1D2N9Fu9MNajBNc6o13lZ+24DAWCkQCvj4klgmcITg==}
    engines: {node: ^14.17.0 || >=16.0.0}
    peerDependencies:
      eslint: '>=6.0.0'
    dependencies:
      debug: 4.3.6
      eslint: 8.57.0
      eslint-scope: 7.2.2
      eslint-visitor-keys: 3.4.3
      espree: 9.6.1
      esquery: 1.6.0
      lodash: 4.17.21
      semver: 7.6.3
    transitivePeerDependencies:
      - supports-color

  /vue-hot-reload-api@2.3.4:
    resolution: {integrity: sha512-BXq3jwIagosjgNVae6tkHzzIk6a8MHFtzAdwhnV5VlvPTFxDCvIttgSiHWjdGoTJvXtmRu5HacExfdarRcFhog==}
    dev: false

  /vue-loader@17.4.2(vue@3.5.12)(webpack@5.93.0):
    resolution: {integrity: sha512-yTKOA4R/VN4jqjw4y5HrynFL8AK0Z3/Jt7eOJXEitsm0GMRHDBjCfCiuTiLP7OESvsZYo2pATCWhDqxC5ZrM6w==}
    peerDependencies:
      '@vue/compiler-sfc': '*'
      vue: '*'
      webpack: ^4.1.0 || ^5.0.0-0
    peerDependenciesMeta:
      '@vue/compiler-sfc':
        optional: true
      vue:
        optional: true
    dependencies:
      chalk: 4.1.2
      hash-sum: 2.0.0
      vue: 3.5.12(typescript@5.4.5)
      watchpack: 2.4.1
      webpack: 5.93.0
    dev: false

  /vue-loader@17.4.2(vue@3.5.6)(webpack@5.93.0):
    resolution: {integrity: sha512-yTKOA4R/VN4jqjw4y5HrynFL8AK0Z3/Jt7eOJXEitsm0GMRHDBjCfCiuTiLP7OESvsZYo2pATCWhDqxC5ZrM6w==}
    peerDependencies:
      '@vue/compiler-sfc': '*'
      vue: '*'
      webpack: ^4.1.0 || ^5.0.0-0
    peerDependenciesMeta:
      '@vue/compiler-sfc':
        optional: true
      vue:
        optional: true
    dependencies:
      chalk: 4.1.2
      hash-sum: 2.0.0
      vue: 3.5.6(typescript@5.4.5)
      watchpack: 2.4.1
      webpack: 5.93.0
    dev: false

  /vue-server-renderer@2.7.16:
    resolution: {integrity: sha512-U7GgR4rYmHmbs3Z2gqsasfk7JNuTsy/xrR5EMMGRLkjN8+ryDlqQq6Uu3DcmbCATAei814YOxyl0eq2HNqgXyQ==}
    dependencies:
      chalk: 4.1.2
      hash-sum: 2.0.0
      he: 1.2.0
      lodash.template: 4.5.0
      lodash.uniq: 4.5.0
      resolve: 1.22.8
      serialize-javascript: 6.0.2
      source-map: 0.5.6
    dev: true

  /vue-style-loader@4.1.3:
    resolution: {integrity: sha512-sFuh0xfbtpRlKfm39ss/ikqs9AbKCoXZBpHeVZ8Tx650o0k0q/YCM7FRvigtxpACezfq6af+a7JeqVTWvncqDg==}
    dependencies:
      hash-sum: 1.0.2
      loader-utils: 1.4.2
    dev: false

  /vue-template-compiler@2.7.16:
    resolution: {integrity: sha512-AYbUWAJHLGGQM7+cNTELw+KsOG9nl2CnSv467WobS5Cv9uk3wFcnr1Etsz2sEIHEZvw1U+o9mRlEO6QbZvUPGQ==}
    dependencies:
      de-indent: 1.0.2
      he: 1.2.0
    dev: true

  /vue-template-es2015-compiler@1.9.1:
    resolution: {integrity: sha512-4gDntzrifFnCEvyoO8PqyJDmguXgVPxKiIxrBKjIowvL9l+N66196+72XVYR8BBf1Uv1Fgt3bGevJ+sEmxfZzw==}
    dev: false

  /vue-tsc@2.1.6(typescript@5.4.5):
    resolution: {integrity: sha512-f98dyZp5FOukcYmbFpuSCJ4Z0vHSOSmxGttZJCsFeX0M4w/Rsq0s4uKXjcSRsZqsRgQa6z7SfuO+y0HVICE57Q==}
    hasBin: true
    peerDependencies:
      typescript: '>=5.0.0'
    dependencies:
      '@volar/typescript': 2.4.6
      '@vue/language-core': 2.1.6(typescript@5.4.5)
      semver: 7.6.3
      typescript: 5.4.5
    dev: true

  /vue@2.7.16:
    resolution: {integrity: sha512-4gCtFXaAA3zYZdTp5s4Hl2sozuySsgz4jy1EnpBHNfpMa9dK1ZCG7viqBPCwXtmgc8nHqUsAu3G4gtmXkkY3Sw==}
    deprecated: Vue 2 has reached EOL and is no longer actively maintained. See https://v2.vuejs.org/eol/ for more details.
    dependencies:
      '@vue/compiler-sfc': 2.7.16
      csstype: 3.1.3

  /vue@3.5.12(typescript@5.4.5):
    resolution: {integrity: sha512-CLVZtXtn2ItBIi/zHZ0Sg1Xkb7+PU32bJJ8Bmy7ts3jxXTcbfsEfBivFYYWz1Hur+lalqGAh65Coin0r+HRUfg==}
    peerDependencies:
      typescript: '*'
    peerDependenciesMeta:
      typescript:
        optional: true
    dependencies:
      '@vue/compiler-dom': 3.5.12
      '@vue/compiler-sfc': 3.5.12
      '@vue/runtime-dom': 3.5.12
      '@vue/server-renderer': 3.5.12(vue@3.5.12)
      '@vue/shared': 3.5.12
      typescript: 5.4.5

  /vue@3.5.6(typescript@5.4.5):
    resolution: {integrity: sha512-zv+20E2VIYbcJOzJPUWp03NOGFhMmpCKOfSxVTmCYyYFFko48H9tmuQFzYj7tu4qX1AeXlp9DmhIP89/sSxxhw==}
    peerDependencies:
      typescript: '*'
    peerDependenciesMeta:
      typescript:
        optional: true
    dependencies:
      '@vue/compiler-dom': 3.5.6
      '@vue/compiler-sfc': 3.5.6
      '@vue/runtime-dom': 3.5.6
      '@vue/server-renderer': 3.5.6(vue@3.5.6)
      '@vue/shared': 3.5.6
      typescript: 5.4.5

  /watchpack@2.4.1:
    resolution: {integrity: sha512-8wrBCMtVhqcXP2Sup1ctSkga6uc2Bx0IIvKyT7yTFier5AXHooSI+QyQQAtTb7+E0IUCCKyTFmXqdqgum2XWGg==}
    engines: {node: '>=10.13.0'}
    dependencies:
      glob-to-regexp: 0.4.1
      graceful-fs: 4.2.11

  /webpack-dev-middleware@7.4.2(webpack@5.93.0):
    resolution: {integrity: sha512-xOO8n6eggxnwYpy1NlzUKpvrjfJTvae5/D6WOK0S2LSo7vjmo5gCM1DbLUmFqrMTJP+W/0YZNctm7jasWvLuBA==}
    engines: {node: '>= 18.12.0'}
    peerDependencies:
      webpack: ^5.0.0
    peerDependenciesMeta:
      webpack:
        optional: true
    dependencies:
      colorette: 2.0.20
      memfs: 4.11.1
      mime-types: 2.1.35
      on-finished: 2.4.1
      range-parser: 1.2.1
      schema-utils: 4.2.0
      webpack: 5.93.0
    dev: false

  /webpack-hot-middleware@2.26.1:
    resolution: {integrity: sha512-khZGfAeJx6I8K9zKohEWWYN6KDlVw2DHownoe+6Vtwj1LP9WFgegXnVMSkZ/dBEBtXFwrkkydsaPFlB7f8wU2A==}
    dependencies:
      ansi-html-community: 0.0.8
      html-entities: 2.5.2
      strip-ansi: 6.0.1
    dev: false

  /webpack-node-externals@3.0.0:
    resolution: {integrity: sha512-LnL6Z3GGDPht/AigwRh2dvL9PQPFQ8skEpVrWZXLWBYmqcaojHNN0onvHzie6rq7EWKrrBfPYqNEzTJgiwEQDQ==}
    engines: {node: '>=6'}
    dev: false

  /webpack-sources@3.2.3:
    resolution: {integrity: sha512-/DyMEOrDgLKKIG0fmvtz+4dUX/3Ghozwgm6iPp8KRhvn+eQf9+Q7GWxVNMk3+uCPWfdXYC4ExGBckIXdFEfH1w==}
    engines: {node: '>=10.13.0'}

  /webpack@5.93.0:
    resolution: {integrity: sha512-Y0m5oEY1LRuwly578VqluorkXbvXKh7U3rLoQCEO04M97ScRr44afGVkI0FQFsXzysk5OgFAxjZAb9rsGQVihA==}
    engines: {node: '>=10.13.0'}
    hasBin: true
    peerDependencies:
      webpack-cli: '*'
    peerDependenciesMeta:
      webpack-cli:
        optional: true
    dependencies:
      '@types/eslint-scope': 3.7.7
      '@types/estree': 1.0.5
      '@webassemblyjs/ast': 1.12.1
      '@webassemblyjs/wasm-edit': 1.12.1
      '@webassemblyjs/wasm-parser': 1.12.1
      acorn: 8.12.1
      acorn-import-attributes: 1.9.5(acorn@8.12.1)
      browserslist: 4.23.3
      chrome-trace-event: 1.0.4
      enhanced-resolve: 5.17.1
      es-module-lexer: 1.5.4
      eslint-scope: 5.1.1
      events: 3.3.0
      glob-to-regexp: 0.4.1
      graceful-fs: 4.2.11
      json-parse-even-better-errors: 2.3.1
      loader-runner: 4.3.0
      mime-types: 2.1.35
      neo-async: 2.6.2
      schema-utils: 3.3.0
      tapable: 2.2.1
      terser-webpack-plugin: 5.3.10(webpack@5.93.0)
      watchpack: 2.4.1
      webpack-sources: 3.2.3
    transitivePeerDependencies:
      - '@swc/core'
      - esbuild
      - uglify-js

  /which-boxed-primitive@1.0.2:
    resolution: {integrity: sha512-bwZdv0AKLpplFY2KZRX6TvyuN7ojjr7lwkg6ml0roIy9YeuSr7JS372qlNW18UQYzgYK9ziGcerWqZOmEn9VNg==}
    dependencies:
      is-bigint: 1.0.4
      is-boolean-object: 1.1.2
      is-number-object: 1.0.7
      is-string: 1.0.7
      is-symbol: 1.0.4

  /which-typed-array@1.1.15:
    resolution: {integrity: sha512-oV0jmFtUky6CXfkqehVvBP/LSWJ2sy4vWMioiENyJLePrBO/yKyV9OyJySfAKosh+RYkIl5zJCNZ8/4JncrpdA==}
    engines: {node: '>= 0.4'}
    dependencies:
      available-typed-arrays: 1.0.7
      call-bind: 1.0.7
      for-each: 0.3.3
      gopd: 1.0.1
      has-tostringtag: 1.0.2

  /which@1.3.1:
    resolution: {integrity: sha512-HxJdYWq1MTIQbJ3nw0cqssHoTNU267KlrDuGZ1WYlxDStUtKUhOaJmh112/TZmHxxUfuJqPXSOm7tDyas0OSIQ==}
    hasBin: true
    dependencies:
      isexe: 2.0.0

  /which@2.0.2:
    resolution: {integrity: sha512-BLI3Tl1TW3Pvl70l3yq3Y64i+awpwXqsGBYWkkqMtnbXgrMD+yj7rhW0kuEDxzJaYXGjEW5ogapKNMEKNMjibA==}
    engines: {node: '>= 8'}
    hasBin: true
    dependencies:
      isexe: 2.0.0

  /why-is-node-running@2.3.0:
    resolution: {integrity: sha512-hUrmaWBdVDcxvYqnyh09zunKzROWjbZTiNy8dBEjkS7ehEDQibXJ7XvlmtbwuTclUiIyN+CyXQD4Vmko8fNm8w==}
    engines: {node: '>=8'}
    hasBin: true
    dependencies:
      siginfo: 2.0.0
      stackback: 0.0.2
    dev: true

  /word-wrap@1.2.5:
    resolution: {integrity: sha512-BN22B5eaMMI9UMtjrGd5g5eCYPpCPDUy0FJXbYsaT5zYxjFOckS53SQDE3pWkVoWpHXVb3BrYcEN4Twa55B5cA==}
    engines: {node: '>=0.10.0'}

  /wrap-ansi@9.0.0:
    resolution: {integrity: sha512-G8ura3S+3Z2G+mkgNRq8dqaFZAuxfsxpBB8OCTGRTCtp+l/v9nbFNmCUP1BZMts3G1142MsZfn6eeUKrr4PD1Q==}
    engines: {node: '>=18'}
    dependencies:
      ansi-styles: 6.2.1
      string-width: 7.2.0
      strip-ansi: 7.1.0
    dev: true

  /wrappy@1.0.2:
    resolution: {integrity: sha512-l4Sp/DRseor9wL6EvV2+TuQn63dMkPjZ/sp9XkghTEbV9KlPS1xUsZ3u7/IQO4wxtcFB4bgpQPRcR3QCvezPcQ==}

  /write-file-atomic@5.0.1:
    resolution: {integrity: sha512-+QU2zd6OTD8XWIJCbffaiQeH9U73qIqafo1x6V1snCWYGJf6cVE0cDR4D8xRzcEnfI21IFrUPzPGtcPf8AC+Rw==}
    engines: {node: ^14.17.0 || ^16.13.0 || >=18.0.0}
    dependencies:
      imurmurhash: 0.1.4
      signal-exit: 4.1.0

  /write@2.0.0:
    resolution: {integrity: sha512-yam9TAqN8sAZokECAejo9HpT2j2s39OgK8i8yxadrFBVo+iSWLfnipRVFulfAw1d2dz5vSuGmlMHYRKG4fysOA==}
    engines: {node: '>=10'}
    dependencies:
      add-filename-increment: 1.0.0

  /xml-name-validator@4.0.0:
    resolution: {integrity: sha512-ICP2e+jsHvAj2E2lIHxa5tjXRlKDJo4IdvPvCXbXQGdzSfmSpNVyIKMvoZHjDY9DP0zV17iI85o90vRFXNccRw==}
    engines: {node: '>=12'}

  /yallist@2.1.2:
    resolution: {integrity: sha512-ncTzHV7NvsQZkYe1DW7cbDLm0YpzHmZF5r/iyP3ZnQtMiJ+pjzisCiMNI+Sj+xQF5pXhSHxSB3uDbsBTzY/c2A==}
    dev: false

  /yallist@3.1.1:
    resolution: {integrity: sha512-a4UGQaWPH59mOXUYnAG2ewncQS4i4F43Tv3JoAM+s2VDAmS9NsK8GpDMLrCHPksFT7h3K6TOoUNn2pb7RoXx4g==}
    dev: true

  /yaml@2.4.2:
    resolution: {integrity: sha512-B3VqDZ+JAg1nZpaEmWtTXUlBneoGx6CPM9b0TENK6aoSu5t73dItudwdgmi6tHlIZZId4dZ9skcAQ2UbcyAeVA==}
    engines: {node: '>= 14'}
    hasBin: true
    dev: true

  /yocto-queue@0.1.0:
    resolution: {integrity: sha512-rVksvsnNCdJ/ohGc6xgPwyN8eheCxsiLM8mxuE/t/mOVqJewPuO1miLpTHQiRgTKCLexL4MeAFVagts7HmNZ2Q==}
    engines: {node: '>=10'}

  /yocto-queue@1.1.1:
    resolution: {integrity: sha512-b4JR1PFR10y1mKjhHY9LaGo6tmrgjit7hxVIeAmyMw3jegXR4dhYqLaQF5zMXZxY7tLpMyJeLjr1C4rLmkVe8g==}
    engines: {node: '>=12.20'}
    dev: true<|MERGE_RESOLUTION|>--- conflicted
+++ resolved
@@ -122,9 +122,6 @@
       '@gez/rspack-vue':
         specifier: workspace:^
         version: link:../../packages/rspack-vue
-      '@gez/rspack-vue3':
-        specifier: workspace:^
-        version: link:../../packages/rspack-vue3
       '@types/express':
         specifier: ^4.17.21
         version: 4.17.21
@@ -443,128 +440,6 @@
         specifier: 1.6.0
         version: 1.6.0(@types/node@20.12.12)(less@4.2.0)
 
-  packages/rspack-vue2:
-    dependencies:
-      '@gez/rspack':
-        specifier: workspace:^
-        version: link:../rspack
-      '@gez/vue2-loader':
-        specifier: ^1.0.1
-        version: 1.0.1(css-loader@7.1.2)(prettier@3.3.3)(webpack@5.93.0)
-      css-loader:
-        specifier: ^7.1.2
-        version: 7.1.2(webpack@5.93.0)
-      less:
-        specifier: '*'
-        version: 4.2.0
-      less-loader:
-        specifier: ^12.2.0
-        version: 12.2.0(less@4.2.0)(webpack@5.93.0)
-      style-resources-loader:
-        specifier: ^1.5.0
-        version: 1.5.0(webpack@5.93.0)
-      vue:
-        specifier: 2.7.16
-        version: 2.7.16
-      vue-style-loader:
-        specifier: 4.1.3
-        version: 4.1.3
-    devDependencies:
-      '@biomejs/biome':
-        specifier: 1.9.2
-        version: 1.9.2
-      '@gez/core':
-        specifier: workspace:^
-        version: link:../core
-      '@gez/lint':
-        specifier: 0.0.9
-        version: 0.0.9(eslint@8.57.0)(postcss@8.4.47)(stylelint@16.5.0)(typescript@5.4.5)
-      '@types/node':
-        specifier: 20.12.12
-        version: 20.12.12
-      '@vitest/coverage-v8':
-        specifier: 1.6.0
-        version: 1.6.0(vitest@1.6.0)
-      stylelint:
-        specifier: 16.5.0
-        version: 16.5.0(typescript@5.4.5)
-      typescript:
-        specifier: 5.4.5
-        version: 5.4.5
-      unbuild:
-        specifier: 2.0.0
-        version: 2.0.0(typescript@5.4.5)
-      vitest:
-        specifier: 1.6.0
-        version: 1.6.0(@types/node@20.12.12)(less@4.2.0)
-
-  packages/rspack-vue3:
-    dependencies:
-      '@gez/rspack':
-<<<<<<< HEAD
-        specifier: workspace:^
-=======
-        specifier: 0.0.15-alpha.43
->>>>>>> a561fe4c
-        version: link:../rspack
-      css-loader:
-        specifier: ^7.1.2
-        version: 7.1.2(webpack@5.93.0)
-      less:
-        specifier: '*'
-        version: 4.2.0
-      less-loader:
-        specifier: ^12.2.0
-        version: 12.2.0(less@4.2.0)(webpack@5.93.0)
-      style-resources-loader:
-        specifier: ^1.5.0
-        version: 1.5.0(webpack@5.93.0)
-      vue:
-        specifier: 3.5.6
-        version: 3.5.6(typescript@5.4.5)
-      vue-loader:
-        specifier: ^17.4.2
-        version: 17.4.2(vue@3.5.6)(webpack@5.93.0)
-      vue-style-loader:
-        specifier: 4.1.3
-        version: 4.1.3
-    devDependencies:
-      '@gez/core':
-<<<<<<< HEAD
-        specifier: ^0.0.15-alpha.42
-        version: 0.0.15-alpha.43
-      '@gez/lint':
-        specifier: ^0.0.15-alpha.42
-        version: 0.0.15-alpha.43(eslint@8.57.0)(postcss@8.4.47)(stylelint@16.5.0)(typescript@5.4.5)
-=======
-        specifier: 0.0.15-alpha.43
-        version: link:../core
-      '@gez/lint':
-        specifier: 0.0.15-alpha.43
-        version: link:../lint
->>>>>>> a561fe4c
-      '@types/node':
-        specifier: 20.12.12
-        version: 20.12.12
-      '@vitest/coverage-v8':
-        specifier: 1.6.0
-        version: 1.6.0(vitest@1.6.0)
-      eslint:
-        specifier: 8.57.0
-        version: 8.57.0
-      stylelint:
-        specifier: 16.5.0
-        version: 16.5.0(typescript@5.4.5)
-      typescript:
-        specifier: 5.4.5
-        version: 5.4.5
-      unbuild:
-        specifier: 2.0.0
-        version: 2.0.0(typescript@5.4.5)
-      vitest:
-        specifier: 1.6.0
-        version: 1.6.0(@types/node@20.12.12)(less@4.2.0)
-
 packages:
 
   /@ampproject/remapping@2.3.0:
@@ -1504,60 +1379,6 @@
   /@eslint/js@8.57.0:
     resolution: {integrity: sha512-Ys+3g2TaW7gADOJzPt83SJtCDhMjndcDMFVQ/Tj9iA1BfJzFKD9mAUXT3OenpuPHbI6P/myECxRJrofUsDx/5g==}
     engines: {node: ^12.22.0 || ^14.17.0 || >=16.0.0}
-
-  /@gez/core@0.0.15-alpha.43:
-    resolution: {integrity: sha512-ohI2WBRoEXjEjJUjBwBbv/UANhm0YXpE2z2X+EeNk2n6yWqzDRZbGpz7a9RXphZabzZfx8T4htVnE15gg/kLwQ==}
-    engines: {node: '>=20.13'}
-    hasBin: true
-    dependencies:
-      fflate: 0.8.2
-      find: 0.3.0
-      serve-static: 1.15.0
-      symlink-dir: 6.0.2
-      tsx: 4.19.0
-      write: 2.0.0
-    transitivePeerDependencies:
-      - supports-color
-    dev: true
-
-  /@gez/lint@0.0.15-alpha.43(eslint@8.57.0)(postcss@8.4.47)(stylelint@16.5.0)(typescript@5.4.5):
-    resolution: {integrity: sha512-qI+YXMm7YvyFda9AYE8wdCvwzhg+luOeAojyZVQMUjEEVNLTv9L5S8BHIUK3G9H0mrX1Lckt7tnlw5tljcjsLA==}
-    peerDependencies:
-      eslint: '>=8.57.0'
-      stylelint: '>=16.5.0'
-    dependencies:
-      '@typescript-eslint/eslint-plugin': 6.21.0(@typescript-eslint/parser@6.21.0)(eslint@8.57.0)(typescript@5.4.5)
-      '@typescript-eslint/parser': 6.21.0(eslint@8.57.0)(typescript@5.4.5)
-      eslint: 8.57.0
-      eslint-config-prettier: 9.1.0(eslint@8.57.0)
-      eslint-config-standard: 17.1.0(eslint-plugin-import@2.29.1)(eslint-plugin-n@16.6.2)(eslint-plugin-promise@6.6.0)(eslint@8.57.0)
-      eslint-config-standard-with-typescript: 43.0.1(@typescript-eslint/eslint-plugin@6.21.0)(eslint-plugin-import@2.29.1)(eslint-plugin-n@16.6.2)(eslint-plugin-promise@6.6.0)(eslint@8.57.0)(typescript@5.4.5)
-      eslint-import-resolver-custom-alias: 1.3.2(eslint-plugin-import@2.29.1)
-      eslint-import-resolver-typescript: 3.6.1(@typescript-eslint/parser@6.21.0)(eslint-plugin-import@2.29.1)(eslint@8.57.0)
-      eslint-plugin-import: 2.29.1(@typescript-eslint/parser@6.21.0)(eslint-import-resolver-typescript@3.6.1)(eslint@8.57.0)
-      eslint-plugin-n: 16.6.2(eslint@8.57.0)
-      eslint-plugin-prettier: 5.2.1(eslint-config-prettier@9.1.0)(eslint@8.57.0)(prettier@3.3.3)
-      eslint-plugin-promise: 6.6.0(eslint@8.57.0)
-      eslint-plugin-simple-import-sort: 12.1.1(eslint@8.57.0)
-      eslint-plugin-vue: 9.27.0(eslint@8.57.0)
-      postcss-html: 1.7.0
-      prettier: 3.3.3
-      stylelint: 16.5.0(typescript@5.4.5)
-      stylelint-config-html: 1.1.0(postcss-html@1.7.0)(stylelint@16.5.0)
-      stylelint-config-recess-order: 5.0.1(stylelint@16.5.0)
-      stylelint-config-recommended-less: 3.0.1(postcss@8.4.47)(stylelint@16.5.0)
-      stylelint-config-recommended-vue: 1.5.0(postcss-html@1.7.0)(stylelint@16.5.0)
-      stylelint-config-standard: 36.0.1(stylelint@16.5.0)
-      stylelint-order: 6.0.4(stylelint@16.5.0)
-      vue-eslint-parser: 9.4.3(eslint@8.57.0)
-    transitivePeerDependencies:
-      - '@types/eslint'
-      - eslint-import-resolver-node
-      - eslint-import-resolver-webpack
-      - postcss
-      - supports-color
-      - typescript
-    dev: true
 
   /@gez/lint@0.0.9(eslint@8.57.0)(postcss@8.4.47)(stylelint@16.5.0)(typescript@5.4.5):
     resolution: {integrity: sha512-UFYdKu576nEqJLmN1d2ectmgDqSkzZ7yDbkRhxQrp+755+wv39WJxk9KxkQsBe/1dxXDGYtbNP19nIGYbzcGzg==}
@@ -2504,6 +2325,7 @@
       entities: 4.5.0
       estree-walker: 2.0.2
       source-map-js: 1.2.1
+    dev: true
 
   /@vue/compiler-dom@3.5.12:
     resolution: {integrity: sha512-9G6PbJ03uwxLHKQ3P42cMTi85lDRvGLB2rSGOiQqtXELat6uI4n8cNz9yjfVHRPIu+MsK6TE418Giruvgptckg==}
@@ -2516,6 +2338,7 @@
     dependencies:
       '@vue/compiler-core': 3.5.6
       '@vue/shared': 3.5.6
+    dev: true
 
   /@vue/compiler-sfc@2.7.16:
     resolution: {integrity: sha512-KWhJ9k5nXuNtygPU7+t1rX6baZeqOYLEforUPjgNDBnLicfHCoi48H87Q8XyLZOrNNsmhuwKqtpDQWjEFe6Ekg==}
@@ -2551,6 +2374,7 @@
       magic-string: 0.30.11
       postcss: 8.4.47
       source-map-js: 1.2.1
+    dev: true
 
   /@vue/compiler-ssr@3.5.12:
     resolution: {integrity: sha512-eLwc7v6bfGBSM7wZOGPmRavSWzNFF6+PdRhE+VFJhNCgHiF8AM7ccoqcv5kBXA2eWUfigD7byekvf/JsOfKvPA==}
@@ -2563,6 +2387,7 @@
     dependencies:
       '@vue/compiler-dom': 3.5.6
       '@vue/shared': 3.5.6
+    dev: true
 
   /@vue/compiler-vue2@2.7.16:
     resolution: {integrity: sha512-qYC3Psj9S/mfu9uVi5WvNZIzq+xnXMhOwbTFKKDD7b1lhpnn71jXSFdTQ+WsIEk0ONCd7VV2IMm7ONl6tbQ86A==}
@@ -2668,6 +2493,7 @@
     resolution: {integrity: sha512-shZ+KtBoHna5GyUxWfoFVBCVd7k56m6lGhk5e+J9AKjheHF6yob5eukssHRI+rzvHBiU1sWs/1ZhNbLExc5oYQ==}
     dependencies:
       '@vue/shared': 3.5.6
+    dev: true
 
   /@vue/runtime-core@3.5.12:
     resolution: {integrity: sha512-hrMUYV6tpocr3TL3Ad8DqxOdpDe4zuQY4HPY3X/VRh+L2myQO8MFXPAMarIOSGNu0bFAjh1yBkMPXZBqCk62Uw==}
@@ -2680,6 +2506,7 @@
     dependencies:
       '@vue/reactivity': 3.5.6
       '@vue/shared': 3.5.6
+    dev: true
 
   /@vue/runtime-dom@3.5.12:
     resolution: {integrity: sha512-q8VFxR9A2MRfBr6/55Q3umyoN7ya836FzRXajPB6/Vvuv0zOPL+qltd9rIMzG/DbRLAIlREmnLsplEF/kotXKA==}
@@ -2696,6 +2523,7 @@
       '@vue/runtime-core': 3.5.6
       '@vue/shared': 3.5.6
       csstype: 3.1.3
+    dev: true
 
   /@vue/server-renderer@3.5.12(vue@3.5.12):
     resolution: {integrity: sha512-I3QoeDDeEPZm8yR28JtY+rk880Oqmj43hreIBVTicisFTx/Dl7JpG72g/X7YF8hnQD3IFhkky5i2bPonwrTVPg==}
@@ -2714,12 +2542,14 @@
       '@vue/compiler-ssr': 3.5.6
       '@vue/shared': 3.5.6
       vue: 3.5.6(typescript@5.4.5)
+    dev: true
 
   /@vue/shared@3.5.12:
     resolution: {integrity: sha512-L2RPSAwUFbgZH20etwrXyVyCBu9OxRSi8T/38QsvnkJyvq2LufW2lDCOzm7t/U9C1mkhJGWYfCuFBCmIuNivrg==}
 
   /@vue/shared@3.5.6:
     resolution: {integrity: sha512-eidH0HInnL39z6wAt6SFIwBrvGOpDWsDxlw3rCgo1B+CQ1781WzQUSU3YjxgdkcJo9Q8S6LmXTkvI+cLHGkQfA==}
+    dev: true
 
   /@webassemblyjs/ast@1.12.1:
     resolution: {integrity: sha512-EKfMUOPRRUTy5UII4qJDGPpqfwjOmZ5jeGFwid9mnoqIFK+e0vqoi1qH56JpmZSzEL53jKnNzScdmftJyG5xWg==}
@@ -2821,6 +2651,7 @@
   /@zkochan/rimraf@3.0.2:
     resolution: {integrity: sha512-GBf4ua7ogWTr7fATnzk/JLowZDBnBJMm8RkMaC/KcvxZ9gxbMWix0/jImd815LmqKyIHZ7h7lADRddGMdGBuCA==}
     engines: {node: '>=18.12'}
+    dev: false
 
   /accepts@1.3.8:
     resolution: {integrity: sha512-PYAthTa2m2VKxuvSD3DPC/Gy+U+sOA1LAuT8mkmRuvw+NACSaeXEQ+NHcVF7rONl6qcaxV3Uuemwawk+7+SJLw==}
@@ -2861,6 +2692,7 @@
     engines: {node: '>=8'}
     dependencies:
       strip-filename-increment: 2.0.1
+    dev: false
 
   /ajv-formats@2.1.1(ajv@8.17.1):
     resolution: {integrity: sha512-Wx0Kx52hxE7C18hkMEggYlEifqWZtYaRgouJor+WMdPnQyEK13vgEWyVNup7SoeeoLMsr4kf5h6dOW11I15MUA==}
@@ -3061,6 +2893,7 @@
     engines: {node: '>=4'}
     dependencies:
       is-windows: 1.0.2
+    dev: false
 
   /big.js@5.2.2:
     resolution: {integrity: sha512-vyL2OymJxmarO8gxMr0mhChsO9QGwhynfuu4+MHTAW6czfq9humCB7rKpUjDd9YUiDPU4mzpyupFSvOClAwbmQ==}
@@ -3690,6 +3523,7 @@
         optional: true
     dependencies:
       ms: 2.0.0
+    dev: false
 
   /debug@3.2.7:
     resolution: {integrity: sha512-CFjzYYAi4ThfiQvizrFQevTTXHtnCqWfe7x1AhgEscTz6ZbLbfoLRLPugTQyBth6f8ZERVUSyWHFD/7Wu4t1XQ==}
@@ -3762,10 +3596,12 @@
   /depd@2.0.0:
     resolution: {integrity: sha512-g7nH6P6dyDioJogAAGprGpCtVImJhpPk/roCzdb3fIh61/s/nPsfR6onyMwkCAR/OlC3yBC0lESvUoQEAssIrw==}
     engines: {node: '>= 0.8'}
+    dev: false
 
   /destroy@1.2.0:
     resolution: {integrity: sha512-2sJGJTaXIIaR1w4iJSNoN0hnMY7Gpc/n8D4qSCJw8QqFWXf7cuAgnEHxBpweaVcPevC2l3KpjYCx3NypQQgaJg==}
     engines: {node: '>= 0.8', npm: 1.2.8000 || >= 1.4.16}
+    dev: false
 
   /diff-sequences@29.6.3:
     resolution: {integrity: sha512-EjePK1srD3P08o2j4f0ExnylqRs5B9tJjcp9t1krH2qRi8CCdsYfwe9JgSLurFBWwq4uOlipzfk5fHNvwFKr8Q==}
@@ -3815,6 +3651,7 @@
 
   /ee-first@1.1.1:
     resolution: {integrity: sha512-WMwm9LhRUo+WUaRN+vRuETqG89IgZphVSNkdFgeb6sS/E4OrDIN7t48CAewSHXc6C8lefD8KKfr5vY61brQlow==}
+    dev: false
 
   /electron-to-chromium@1.5.6:
     resolution: {integrity: sha512-jwXWsM5RPf6j9dPYzaorcBSUg6AiqocPEyMpkchkvntaH9HGfOOMZwxMJjDY/XEs3T5dM7uyH1VhRMkqUU9qVw==}
@@ -3834,6 +3671,7 @@
   /encodeurl@1.0.2:
     resolution: {integrity: sha512-TPJXq8JqFaVYm2CWmPvnP2Iyo4ZSM7/QKcSmuMLDObfpH5fi7RUGmd/rTDf+rut/saiDiQEeVTNgAmJEdAOx0w==}
     engines: {node: '>= 0.8'}
+    dev: false
 
   /enhanced-resolve@5.17.1:
     resolution: {integrity: sha512-LMHl3dXhTcfv8gM4kEzIUeTQ+7fpdA0l2tUf34BddXPkz2A5xJ5L/Pchd5BL6rdccM9QGvu0sWZzK1Z1t4wwyg==}
@@ -4058,6 +3896,7 @@
 
   /escape-html@1.0.3:
     resolution: {integrity: sha512-NiSupZ4OeuGwr68lGIeym/ksIZMJodUGOSCZ/FSnTxcrekbvqrgdUxlJOMpijaKZVjAJrWrGs/6Jy8OMuyj9ow==}
+    dev: false
 
   /escape-string-regexp@1.0.5:
     resolution: {integrity: sha512-vbRorB5FUQWvla16U8R/qgaFIya2qGzwDrNmCZuYKrbdSUMG6I1ZCGQRefkRVhuOkIGVne7BQ35DSfo1qvJqFg==}
@@ -4415,6 +4254,7 @@
   /etag@1.8.1:
     resolution: {integrity: sha512-aIL5Fx7mawVa300al2BnEE4iNvo1qETxLrPI/o05L7z6go7fCw1J6EQmbK4FmJ2AS7kgVF/KEZWufBfdClMcPg==}
     engines: {node: '>= 0.6'}
+    dev: false
 
   /eventemitter3@5.0.1:
     resolution: {integrity: sha512-GWkBvjiSZK87ELrYOSESUYeVIc9mvLLf/nXalMOS5dYrgZq9o5OVkbZAVM06CVxYsCwH9BDZFPlQTlPA1j4ahA==}
@@ -4514,6 +4354,7 @@
 
   /fflate@0.8.2:
     resolution: {integrity: sha512-cPJU47OaAoCbg0pBvzsgpTPhmhqI5eJjh/JIu8tPj5q+T7iLvW/JAYUqmE7KOB4R1ZyEhzBaIQpQpardBF5z8A==}
+    dev: false
 
   /file-entry-cache@6.0.1:
     resolution: {integrity: sha512-7Gps/XWymbLk2QLYK4NzpMOrYjMhdIxXuIvy2QBsLE6ljuodKvdkWs/cpyJJ3CVIVpH0Oi1Hvg1ovbMzLdFBBg==}
@@ -4559,6 +4400,7 @@
     resolution: {integrity: sha512-iSd+O4OEYV/I36Zl8MdYJO0xD82wH528SaCieTVHhclgiYNe9y+yPKSwK+A7/WsmHL1EZ+pYUJBXWTL5qofksw==}
     dependencies:
       traverse-chain: 0.1.0
+    dev: false
 
   /flat-cache@3.2.0:
     resolution: {integrity: sha512-CYcENa+FtcUKLmhhqyctpclsq7QF38pKjZHsGNiSQF5r4FtoKDWabFDl3hzaEQMvT1LHEysw5twgLvpYYb4vbw==}
@@ -4595,6 +4437,7 @@
   /fresh@0.5.2:
     resolution: {integrity: sha512-zJ2mQYM18rEFOudeV4GShTGIQ7RbzA7ozbU9I/XBpm7kqgMywgmylMwXHxZJmkVoYkna9d2pVXVXPdYTP9ej8Q==}
     engines: {node: '>= 0.6'}
+    dev: false
 
   /fs-extra@10.1.0:
     resolution: {integrity: sha512-oRXApq54ETRj4eMiFzGnHWGy+zo5raudjuxN0b8H7s/RU2oW0Wvsx9O0ACRN/kRq9E8Vu/ReskGB5o3ji+FzHQ==}
@@ -4603,6 +4446,7 @@
       graceful-fs: 4.2.11
       jsonfile: 6.1.0
       universalify: 2.0.1
+    dev: false
 
   /fs.realpath@1.0.0:
     resolution: {integrity: sha512-OO0pH2lK6a0hZnAdau5ItzHPI6pUlvI7jMVnxUQRtw4owF2wk8lOSabtGDCTP4Ggrg2MbGnWO9X8K1t4+fGMDw==}
@@ -4859,6 +4703,7 @@
       setprototypeof: 1.2.0
       statuses: 2.0.1
       toidentifier: 1.0.1
+    dev: false
 
   /human-signals@5.0.0:
     resolution: {integrity: sha512-AXcZb6vzzrFAUE61HnN4mpLqd/cSIwNQjtNWR0euPm6y0iqx3G4gOXaIDdtdDwZmhwe82LA6+zinmW4UBWVePQ==}
@@ -5107,6 +4952,7 @@
   /is-windows@1.0.2:
     resolution: {integrity: sha512-eXK1UInq2bPmjyX6e3VHIzMLobc4J94i4AWn+Hpq3OU5KkrRC96OAcR3PRJ/pGu6m8TRnBHP9dkXQVsT/COVIA==}
     engines: {node: '>=0.10.0'}
+    dev: false
 
   /isarray@2.0.5:
     resolution: {integrity: sha512-xHjhDr3cNBK0BzdUJSPXZntQUx/mwMS5Rw4A7lPJ90XGAO6ISP/ePDNuo0vhqOZU+UD5JoodwCAAoZQd3FeAKw==}
@@ -5211,6 +5057,7 @@
       universalify: 2.0.1
     optionalDependencies:
       graceful-fs: 4.2.11
+    dev: false
 
   /keyv@4.5.4:
     resolution: {integrity: sha512-oxVHkHR/EJf2CNXnWxRLW6mg7JyCCUcG0DtEGmL2ctUo1PNTin1PUil+r/+4r5MpVgC/fn1kjsx7mjSujKqIpw==}
@@ -5597,6 +5444,7 @@
 
   /ms@2.0.0:
     resolution: {integrity: sha512-Tpp60P6IUJDTuOq/5Z8cdskzJujfwqfOTkrwIwj7IRISpnkJnT6SyJ4PCPnGMoFjC9ddhal5KVIYtAt97ix05A==}
+    dev: false
 
   /ms@2.1.2:
     resolution: {integrity: sha512-sGkPx+VjMtmA6MX27oA4FBFELFCZZ4S4XqeGOXCv68tT+jb3vk/RyaKWP0PTKyWtmLSM0b+adUTEvbs1PEaH2w==}
@@ -5705,6 +5553,7 @@
     engines: {node: '>= 0.8'}
     dependencies:
       ee-first: 1.1.1
+    dev: false
 
   /once@1.4.0:
     resolution: {integrity: sha512-lNaJgI+2Q5URQBkccEKHTQOPaXdUxnZZElQTZY0MFUAuaEqe1E+Nyvgdz/aIyNi6Z9MzO5dv1H8n58/GELp3+w==}
@@ -5777,6 +5626,7 @@
   /parseurl@1.3.3:
     resolution: {integrity: sha512-CiyeOxFT/JZyN5m0z9PfXw4SCBJ6Sygz1Dpl0wqjlhDEGGBP1GnsUVEL0p63hoG1fcj3fHynXi9NYO4nWOL+qQ==}
     engines: {node: '>= 0.8'}
+    dev: false
 
   /path-browserify@1.0.1:
     resolution: {integrity: sha512-b7uo2UCUOYZcnF/3ID0lulOJi/bafxa1xPe7ZPsammBSpjSWQkjNxlt635YGS2MiR9GjvuXCtz2emr3jbsz98g==}
@@ -6348,6 +6198,7 @@
   /range-parser@1.2.1:
     resolution: {integrity: sha512-Hrgsx+orqoygnmhFbKaHE6c296J+HTAQXoxEF6gNupROmmGJRoyzfG3ccAveqCBrwr/2yxQ5BVd/GTl5agOwSg==}
     engines: {node: '>= 0.6'}
+    dev: false
 
   /raw-body@2.5.2:
     resolution: {integrity: sha512-8zGqypfENjCIqGhgXToC8aB2r7YrBX+AQAfIPs/Mlk+BtPTztOvTS01NRW/3Eh60J+a48lt8qsCzirQ6loCVfA==}
@@ -6378,6 +6229,7 @@
     dependencies:
       '@zkochan/rimraf': 3.0.2
       fs-extra: 10.1.0
+    dev: false
 
   /require-from-string@2.0.2:
     resolution: {integrity: sha512-Xf0nWe6RseziFMu+Ap9biiUbmplq6S9/p+7w7YXP/JBHhrUDDUhwa+vANyubuqfZWTveU//DYVGsDG7RKL/vEw==}
@@ -6571,6 +6423,7 @@
       statuses: 2.0.1
     transitivePeerDependencies:
       - supports-color
+    dev: false
 
   /serialize-javascript@6.0.2:
     resolution: {integrity: sha512-Saa1xPByTTq2gdeFZYLLo+RFE35NHZkAbqZeWNd3BpzppeVisAqpDjcp8dyf6uIvEqJRd46jemmyA4iFIeVk8g==}
@@ -6587,6 +6440,7 @@
       send: 0.18.0
     transitivePeerDependencies:
       - supports-color
+    dev: false
 
   /set-function-length@1.2.2:
     resolution: {integrity: sha512-pgRc4hJ4/sNjWCSS9AmnS40x3bNMDTknHgL5UaMBTMyJnU90EgWh1Rz+MC9eFu4BuN/UwZjKQuY/1v3rM7HMfg==}
@@ -6610,6 +6464,7 @@
 
   /setprototypeof@1.2.0:
     resolution: {integrity: sha512-E5LDX7Wrp85Kil5bhZv46j8jOeboKq5JMmYM3gVGdGH8xFpPWXUMsNrlODCrkoxMEeNi/XZIwuRvY4XNwYMJpw==}
+    dev: false
 
   /shebang-command@2.0.0:
     resolution: {integrity: sha512-kHxr2zZpYtdmrN1qDjrrX/Z1rR1kG8Dx+gkpK1G4eXmvXswmcE1hTWBWYUzlraYw1/yZp6YuDY77YtvbN0dmDA==}
@@ -6701,6 +6556,7 @@
   /statuses@2.0.1:
     resolution: {integrity: sha512-RwNA9Z/7PrK06rYLIzFMlaF+l73iwpzsqRIFgbMLbTcLD6cOao82TaWefPXQvB2fOC4AjuYSEndS7N/mTCbkdQ==}
     engines: {node: '>= 0.8'}
+    dev: false
 
   /std-env@3.7.0:
     resolution: {integrity: sha512-JPbdCEQLj1w5GilpiHAx3qJvFndqybBysA3qUOnznweH4QbNYUsW/ea8QzSrnh0vNsezMMw5bcVool8lM0gwzg==}
@@ -6771,6 +6627,7 @@
   /strip-filename-increment@2.0.1:
     resolution: {integrity: sha512-+v5xsiTTsdYqkPj7qz1zlngIsjZedhHDi3xp/9bMurV8kXe9DAr732gNVqtt4X8sI3hOqS3nlFfps5gyVcux6w==}
     engines: {node: '>=8'}
+    dev: false
 
   /strip-final-newline@3.0.0:
     resolution: {integrity: sha512-dOESqjYr96iWYylGObzd39EuNTa5VJxyvVAEm5Jnh7KGo75V43Hk1odPQkNDyXNmUR6k+gEiDVXnjB8HJ3crXw==}
@@ -6996,6 +6853,7 @@
     dependencies:
       better-path-resolve: 1.0.0
       rename-overwrite: 6.0.0
+    dev: false
 
   /synckit@0.9.1:
     resolution: {integrity: sha512-7gr8p9TQP6RAHusBOSLs46F4564ZrjV8xFmw5zCmgmhGUcw2hxsShhJ6CEiHQMgPDwAQ1fWHPM0ypc4RMAig4A==}
@@ -7099,9 +6957,11 @@
   /toidentifier@1.0.1:
     resolution: {integrity: sha512-o5sSPKEkg/DIQNmH43V0/uerLrpzVedkUh8tGNvaeXpfpuwjKenlSox/2O/BTlZUtEe+JG7s5YhEz608PlAHRA==}
     engines: {node: '>=0.6'}
+    dev: false
 
   /traverse-chain@0.1.0:
     resolution: {integrity: sha512-up6Yvai4PYKhpNp5PkYtx50m3KbwQrqDwbuZP/ItyL64YEWHAvH6Md83LFLV/GRSk/BoUVwwgUzX6SOQSbsfAg==}
+    dev: false
 
   /tree-dump@1.0.2(tslib@2.6.3):
     resolution: {integrity: sha512-dpev9ABuLWdEubk+cIaI9cHwRNNDjkBBLXTwI4UCUFdQ5xXKqNXoK4FEciw/vxf+NQ7Cb7sGUyeUtORvHIdRXQ==}
@@ -7140,6 +7000,7 @@
       get-tsconfig: 4.7.6
     optionalDependencies:
       fsevents: 2.3.3
+    dev: false
 
   /type-check@0.4.0:
     resolution: {integrity: sha512-XleUoc9uwGXqjWwXaUTZAmzMcFZ5858QA2vvx1Ur5xIcixXIP+8LnFDgRplU30us6teqdlskFfu+ae4K79Ooew==}
@@ -7267,6 +7128,7 @@
   /universalify@2.0.1:
     resolution: {integrity: sha512-gptHNQghINnc/vTGIk0SOFGFNXw7JVrlRUtConJRlvaw6DuX0wO5Jeko9sWrMBhh+PsYAZ7oXAiOnf/UKogyiw==}
     engines: {node: '>= 10.0.0'}
+    dev: false
 
   /unpipe@1.0.0:
     resolution: {integrity: sha512-pjy2bYhSsufwWlKwPc+l3cN7+wuJlK6uz0YdJEOlQDbl6jo/YlPi4mb8agUkVC8BF7V8NuzeyPNqRksA3hztKQ==}
@@ -7494,25 +7356,6 @@
       webpack: 5.93.0
     dev: false
 
-  /vue-loader@17.4.2(vue@3.5.6)(webpack@5.93.0):
-    resolution: {integrity: sha512-yTKOA4R/VN4jqjw4y5HrynFL8AK0Z3/Jt7eOJXEitsm0GMRHDBjCfCiuTiLP7OESvsZYo2pATCWhDqxC5ZrM6w==}
-    peerDependencies:
-      '@vue/compiler-sfc': '*'
-      vue: '*'
-      webpack: ^4.1.0 || ^5.0.0-0
-    peerDependenciesMeta:
-      '@vue/compiler-sfc':
-        optional: true
-      vue:
-        optional: true
-    dependencies:
-      chalk: 4.1.2
-      hash-sum: 2.0.0
-      vue: 3.5.6(typescript@5.4.5)
-      watchpack: 2.4.1
-      webpack: 5.93.0
-    dev: false
-
   /vue-server-renderer@2.7.16:
     resolution: {integrity: sha512-U7GgR4rYmHmbs3Z2gqsasfk7JNuTsy/xrR5EMMGRLkjN8+ryDlqQq6Uu3DcmbCATAei814YOxyl0eq2HNqgXyQ==}
     dependencies:
@@ -7592,6 +7435,7 @@
       '@vue/server-renderer': 3.5.6(vue@3.5.6)
       '@vue/shared': 3.5.6
       typescript: 5.4.5
+    dev: true
 
   /watchpack@2.4.1:
     resolution: {integrity: sha512-8wrBCMtVhqcXP2Sup1ctSkga6uc2Bx0IIvKyT7yTFier5AXHooSI+QyQQAtTb7+E0IUCCKyTFmXqdqgum2XWGg==}
@@ -7743,6 +7587,7 @@
     engines: {node: '>=10'}
     dependencies:
       add-filename-increment: 1.0.0
+    dev: false
 
   /xml-name-validator@4.0.0:
     resolution: {integrity: sha512-ICP2e+jsHvAj2E2lIHxa5tjXRlKDJo4IdvPvCXbXQGdzSfmSpNVyIKMvoZHjDY9DP0zV17iI85o90vRFXNccRw==}

--- conflicted
+++ resolved
@@ -194,11 +194,7 @@
         version: 4.17.22
       '@types/node':
         specifier: ^20.6.3
-<<<<<<< HEAD
-        version: 20.17.47
-=======
         version: 20.17.48
->>>>>>> 8539e66f
       less:
         specifier: ^4.2.0
         version: 4.3.0
@@ -238,11 +234,7 @@
         version: 4.17.22
       '@types/node':
         specifier: ^20.6.3
-<<<<<<< HEAD
-        version: 20.17.47
-=======
         version: 20.17.48
->>>>>>> 8539e66f
       less:
         specifier: ^4.2.0
         version: 4.3.0
@@ -547,15 +539,6 @@
       '@vitest/coverage-v8':
         specifier: 3.0.8
         version: 3.0.8(vitest@3.0.8(@types/debug@4.1.12)(@types/node@22.13.10)(jiti@2.4.2)(less@4.3.0)(sass-embedded@1.89.0)(terser@5.39.2)(yaml@2.4.2))
-<<<<<<< HEAD
-      '@vue/runtime-core':
-        specifier: ^3.4.27
-        version: 3.5.14
-      '@vue/runtime-dom':
-        specifier: ^3.4.27
-        version: 3.5.14
-=======
->>>>>>> 8539e66f
       stylelint:
         specifier: 16.15.0
         version: 16.15.0(typescript@5.8.2)
@@ -569,13 +552,8 @@
         specifier: 3.0.8
         version: 3.0.8(@types/debug@4.1.12)(@types/node@22.13.10)(jiti@2.4.2)(less@4.3.0)(sass-embedded@1.89.0)(terser@5.39.2)(yaml@2.4.2)
       vue:
-<<<<<<< HEAD
-        specifier: ^3.4.27
-        version: 3.5.14(typescript@5.8.2)
-=======
         specifier: ^2.7.16
         version: 2.7.16
->>>>>>> 8539e66f
 
   packages/router-vue3:
     dependencies:
@@ -598,15 +576,12 @@
       '@vitest/coverage-v8':
         specifier: 3.0.8
         version: 3.0.8(vitest@3.0.8(@types/debug@4.1.12)(@types/node@22.13.10)(jiti@2.4.2)(less@4.3.0)(sass-embedded@1.89.0)(terser@5.39.2)(yaml@2.4.2))
-<<<<<<< HEAD
-=======
       '@vue/runtime-core':
         specifier: ^3.4.27
         version: 3.5.14
       '@vue/runtime-dom':
         specifier: ^3.4.27
         version: 3.5.14
->>>>>>> 8539e66f
       stylelint:
         specifier: 16.15.0
         version: 16.15.0(typescript@5.8.2)
@@ -1647,105 +1622,6 @@
       rollup:
         optional: true
 
-<<<<<<< HEAD
-  '@rollup/rollup-android-arm-eabi@4.40.2':
-    resolution: {integrity: sha512-JkdNEq+DFxZfUwxvB58tHMHBHVgX23ew41g1OQinthJ+ryhdRk67O31S7sYw8u2lTjHUPFxwar07BBt1KHp/hg==}
-    cpu: [arm]
-    os: [android]
-
-  '@rollup/rollup-android-arm64@4.40.2':
-    resolution: {integrity: sha512-13unNoZ8NzUmnndhPTkWPWbX3vtHodYmy+I9kuLxN+F+l+x3LdVF7UCu8TWVMt1POHLh6oDHhnOA04n8oJZhBw==}
-    cpu: [arm64]
-    os: [android]
-
-  '@rollup/rollup-darwin-arm64@4.40.2':
-    resolution: {integrity: sha512-Gzf1Hn2Aoe8VZzevHostPX23U7N5+4D36WJNHK88NZHCJr7aVMG4fadqkIf72eqVPGjGc0HJHNuUaUcxiR+N/w==}
-    cpu: [arm64]
-    os: [darwin]
-
-  '@rollup/rollup-darwin-x64@4.40.2':
-    resolution: {integrity: sha512-47N4hxa01a4x6XnJoskMKTS8XZ0CZMd8YTbINbi+w03A2w4j1RTlnGHOz/P0+Bg1LaVL6ufZyNprSg+fW5nYQQ==}
-    cpu: [x64]
-    os: [darwin]
-
-  '@rollup/rollup-freebsd-arm64@4.40.2':
-    resolution: {integrity: sha512-8t6aL4MD+rXSHHZUR1z19+9OFJ2rl1wGKvckN47XFRVO+QL/dUSpKA2SLRo4vMg7ELA8pzGpC+W9OEd1Z/ZqoQ==}
-    cpu: [arm64]
-    os: [freebsd]
-
-  '@rollup/rollup-freebsd-x64@4.40.2':
-    resolution: {integrity: sha512-C+AyHBzfpsOEYRFjztcYUFsH4S7UsE9cDtHCtma5BK8+ydOZYgMmWg1d/4KBytQspJCld8ZIujFMAdKG1xyr4Q==}
-    cpu: [x64]
-    os: [freebsd]
-
-  '@rollup/rollup-linux-arm-gnueabihf@4.40.2':
-    resolution: {integrity: sha512-de6TFZYIvJwRNjmW3+gaXiZ2DaWL5D5yGmSYzkdzjBDS3W+B9JQ48oZEsmMvemqjtAFzE16DIBLqd6IQQRuG9Q==}
-    cpu: [arm]
-    os: [linux]
-
-  '@rollup/rollup-linux-arm-musleabihf@4.40.2':
-    resolution: {integrity: sha512-urjaEZubdIkacKc930hUDOfQPysezKla/O9qV+O89enqsqUmQm8Xj8O/vh0gHg4LYfv7Y7UsE3QjzLQzDYN1qg==}
-    cpu: [arm]
-    os: [linux]
-
-  '@rollup/rollup-linux-arm64-gnu@4.40.2':
-    resolution: {integrity: sha512-KlE8IC0HFOC33taNt1zR8qNlBYHj31qGT1UqWqtvR/+NuCVhfufAq9fxO8BMFC22Wu0rxOwGVWxtCMvZVLmhQg==}
-    cpu: [arm64]
-    os: [linux]
-
-  '@rollup/rollup-linux-arm64-musl@4.40.2':
-    resolution: {integrity: sha512-j8CgxvfM0kbnhu4XgjnCWJQyyBOeBI1Zq91Z850aUddUmPeQvuAy6OiMdPS46gNFgy8gN1xkYyLgwLYZG3rBOg==}
-    cpu: [arm64]
-    os: [linux]
-
-  '@rollup/rollup-linux-loongarch64-gnu@4.40.2':
-    resolution: {integrity: sha512-Ybc/1qUampKuRF4tQXc7G7QY9YRyeVSykfK36Y5Qc5dmrIxwFhrOzqaVTNoZygqZ1ZieSWTibfFhQ5qK8jpWxw==}
-    cpu: [loong64]
-    os: [linux]
-
-  '@rollup/rollup-linux-powerpc64le-gnu@4.40.2':
-    resolution: {integrity: sha512-3FCIrnrt03CCsZqSYAOW/k9n625pjpuMzVfeI+ZBUSDT3MVIFDSPfSUgIl9FqUftxcUXInvFah79hE1c9abD+Q==}
-    cpu: [ppc64]
-    os: [linux]
-
-  '@rollup/rollup-linux-riscv64-gnu@4.40.2':
-    resolution: {integrity: sha512-QNU7BFHEvHMp2ESSY3SozIkBPaPBDTsfVNGx3Xhv+TdvWXFGOSH2NJvhD1zKAT6AyuuErJgbdvaJhYVhVqrWTg==}
-    cpu: [riscv64]
-    os: [linux]
-
-  '@rollup/rollup-linux-riscv64-musl@4.40.2':
-    resolution: {integrity: sha512-5W6vNYkhgfh7URiXTO1E9a0cy4fSgfE4+Hl5agb/U1sa0kjOLMLC1wObxwKxecE17j0URxuTrYZZME4/VH57Hg==}
-    cpu: [riscv64]
-    os: [linux]
-
-  '@rollup/rollup-linux-s390x-gnu@4.40.2':
-    resolution: {integrity: sha512-B7LKIz+0+p348JoAL4X/YxGx9zOx3sR+o6Hj15Y3aaApNfAshK8+mWZEf759DXfRLeL2vg5LYJBB7DdcleYCoQ==}
-    cpu: [s390x]
-    os: [linux]
-
-  '@rollup/rollup-linux-x64-gnu@4.40.2':
-    resolution: {integrity: sha512-lG7Xa+BmBNwpjmVUbmyKxdQJ3Q6whHjMjzQplOs5Z+Gj7mxPtWakGHqzMqNER68G67kmCX9qX57aRsW5V0VOng==}
-    cpu: [x64]
-    os: [linux]
-
-  '@rollup/rollup-linux-x64-musl@4.40.2':
-    resolution: {integrity: sha512-tD46wKHd+KJvsmije4bUskNuvWKFcTOIM9tZ/RrmIvcXnbi0YK/cKS9FzFtAm7Oxi2EhV5N2OpfFB348vSQRXA==}
-    cpu: [x64]
-    os: [linux]
-
-  '@rollup/rollup-win32-arm64-msvc@4.40.2':
-    resolution: {integrity: sha512-Bjv/HG8RRWLNkXwQQemdsWw4Mg+IJ29LK+bJPW2SCzPKOUaMmPEppQlu/Fqk1d7+DX3V7JbFdbkh/NMmurT6Pg==}
-    cpu: [arm64]
-    os: [win32]
-
-  '@rollup/rollup-win32-ia32-msvc@4.40.2':
-    resolution: {integrity: sha512-dt1llVSGEsGKvzeIO76HToiYPNPYPkmjhMHhP00T9S4rDern8P2ZWvWAQUEJ+R1UdMWJ/42i/QqJ2WV765GZcA==}
-    cpu: [ia32]
-    os: [win32]
-
-  '@rollup/rollup-win32-x64-msvc@4.40.2':
-    resolution: {integrity: sha512-bwspbWB04XJpeElvsp+DCylKfF4trJDa2Y9Go8O6A7YLX2LIKGcNK/CYImJN6ZP4DcuOHB4Utl3iCbnR62DudA==}
-=======
   '@rollup/rollup-android-arm-eabi@4.41.0':
     resolution: {integrity: sha512-KxN+zCjOYHGwCl4UCtSfZ6jrq/qi88JDUtiEFk8LELEHq2Egfc/FgW+jItZiOLRuQfb/3xJSgFuNPC9jzggX+A==}
     cpu: [arm]
@@ -1843,7 +1719,6 @@
 
   '@rollup/rollup-win32-x64-msvc@4.41.0':
     resolution: {integrity: sha512-h1J+Yzjo/X+0EAvR2kIXJDuTuyT7drc+t2ALY0nIcGPbTatNOf0VWdhEA2Z4AAjv6X1NJV7SYo5oCTYRJhSlVA==}
->>>>>>> 8539e66f
     cpu: [x64]
     os: [win32]
 
@@ -2153,13 +2028,8 @@
     resolution: {integrity: sha512-nYxaSb/MtlSI+JWcwTHQxyNmWeWrUXJJ/G4liLrGG7+tS4vAz6LF3xRXqLH6wPIVUoZQel2Fs4ddLx4NCpiIYg==}
     engines: {node: ^18.17.0 || >=20.5.0}
 
-<<<<<<< HEAD
-  '@sigstore/protobuf-specs@0.4.1':
-    resolution: {integrity: sha512-7MJXQhIm7dWF9zo7rRtMYh8d2gSnc3+JddeQOTIg6gUN7FjcuckZ9EwGq+ReeQtbbl3Tbf5YqRrWxA1DMfIn+w==}
-=======
   '@sigstore/protobuf-specs@0.4.2':
     resolution: {integrity: sha512-F2ye+n1INNhqT0MW+LfUEvTUPc/nS70vICJcxorKl7/gV9CO39+EDCw+qHNKEqvsDWk++yGVKCbzK1qLPvmC8g==}
->>>>>>> 8539e66f
     engines: {node: ^18.17.0 || >=20.5.0}
 
   '@sigstore/sign@3.1.0':
@@ -2255,13 +2125,8 @@
   '@types/node-fetch@2.6.12':
     resolution: {integrity: sha512-8nneRWKCg3rMtF69nLQJnOYUcbafYeFSjqkw3jCRLsqkWFlHaoQrr5mXmofFGOx3DKn7UfmBMyov8ySvLRVldA==}
 
-<<<<<<< HEAD
-  '@types/node@20.17.47':
-    resolution: {integrity: sha512-3dLX0Upo1v7RvUimvxLeXqwrfyKxUINk0EAM83swP2mlSUcwV73sZy8XhNz8bcZ3VbsfQyC/y6jRdL5tgCNpDQ==}
-=======
   '@types/node@20.17.48':
     resolution: {integrity: sha512-KpSfKOHPsiSC4IkZeu2LsusFwExAIVGkhG1KkbaBMLwau0uMhj0fCrvyg9ddM2sAvd+gtiBJLir4LAw1MNMIaw==}
->>>>>>> 8539e66f
 
   '@types/node@22.13.10':
     resolution: {integrity: sha512-I6LPUvlRH+O6VRUqYOcMudhaIdUVWfsjnZavnsraHvpBwaEyMN29ry+0UVJhImYL16xsscu0aske3yA+uPOWfw==}
@@ -2376,16 +2241,6 @@
   '@vitest/utils@3.0.8':
     resolution: {integrity: sha512-nkBC3aEhfX2PdtQI/QwAWp8qZWwzASsU4Npbcd5RdMPBSSLCpkZp52P3xku3s3uA0HIEhGvEcF8rNkBsz9dQ4Q==}
 
-<<<<<<< HEAD
-  '@volar/language-core@2.4.13':
-    resolution: {integrity: sha512-MnQJ7eKchJx5Oz+YdbqyFUk8BN6jasdJv31n/7r6/WwlOOv7qzvot6B66887l2ST3bUW4Mewml54euzpJWA6bg==}
-
-  '@volar/source-map@2.4.13':
-    resolution: {integrity: sha512-l/EBcc2FkvHgz2ZxV+OZK3kMSroMr7nN3sZLF2/f6kWW66q8+tEL4giiYyFjt0BcubqJhBt6soYIrAPhg/Yr+Q==}
-
-  '@volar/typescript@2.4.13':
-    resolution: {integrity: sha512-Ukz4xv84swJPupZeoFsQoeJEOm7U9pqsEnaGGgt5ni3SCTa22m8oJP5Nng3Wed7Uw5RBELdLxxORX8YhJPyOgQ==}
-=======
   '@volar/language-core@2.4.14':
     resolution: {integrity: sha512-X6beusV0DvuVseaOEy7GoagS4rYHgDHnTrdOj5jeUb49fW5ceQyP9Ej5rBhqgz2wJggl+2fDbbojq1XKaxDi6w==}
 
@@ -2394,7 +2249,6 @@
 
   '@volar/typescript@2.4.14':
     resolution: {integrity: sha512-p8Z6f/bZM3/HyCdRNFZOEEzts51uV8WHeN8Tnfnm2EBv6FDB2TQLzfVx7aJvnl8ofKAOnS64B2O8bImBFaauRw==}
->>>>>>> 8539e66f
 
   '@vue/compiler-core@3.5.14':
     resolution: {integrity: sha512-k7qMHMbKvoCXIxPhquKQVw3Twid3Kg4s7+oYURxLGRd56LiuHJVrvFKI4fm2AM3c8apqODPfVJGoh8nePbXMRA==}
@@ -5443,13 +5297,8 @@
     engines: {node: '>=14.18.0', npm: '>=8.0.0'}
     hasBin: true
 
-<<<<<<< HEAD
-  rollup@4.40.2:
-    resolution: {integrity: sha512-tfUOg6DTP4rhQ3VjOO6B4wyrJnGOX85requAXvqYTHsOgb2TFJdZ3aWpT8W2kPoypSGP7dZUyzxJ9ee4buM5Fg==}
-=======
   rollup@4.41.0:
     resolution: {integrity: sha512-HqMFpUbWlf/tvcxBFNKnJyzc7Lk+XO3FGc3pbNBLqEbOz0gPLRgcrlS3UF4MfUrVlstOaP/q0kM6GVvi+LrLRg==}
->>>>>>> 8539e66f
     engines: {node: '>=18.0.0', npm: '>=8.0.0'}
     hasBin: true
 
@@ -7236,66 +7085,6 @@
     optionalDependencies:
       rollup: 3.29.5
 
-<<<<<<< HEAD
-  '@rollup/rollup-android-arm-eabi@4.40.2':
-    optional: true
-
-  '@rollup/rollup-android-arm64@4.40.2':
-    optional: true
-
-  '@rollup/rollup-darwin-arm64@4.40.2':
-    optional: true
-
-  '@rollup/rollup-darwin-x64@4.40.2':
-    optional: true
-
-  '@rollup/rollup-freebsd-arm64@4.40.2':
-    optional: true
-
-  '@rollup/rollup-freebsd-x64@4.40.2':
-    optional: true
-
-  '@rollup/rollup-linux-arm-gnueabihf@4.40.2':
-    optional: true
-
-  '@rollup/rollup-linux-arm-musleabihf@4.40.2':
-    optional: true
-
-  '@rollup/rollup-linux-arm64-gnu@4.40.2':
-    optional: true
-
-  '@rollup/rollup-linux-arm64-musl@4.40.2':
-    optional: true
-
-  '@rollup/rollup-linux-loongarch64-gnu@4.40.2':
-    optional: true
-
-  '@rollup/rollup-linux-powerpc64le-gnu@4.40.2':
-    optional: true
-
-  '@rollup/rollup-linux-riscv64-gnu@4.40.2':
-    optional: true
-
-  '@rollup/rollup-linux-riscv64-musl@4.40.2':
-    optional: true
-
-  '@rollup/rollup-linux-s390x-gnu@4.40.2':
-    optional: true
-
-  '@rollup/rollup-linux-x64-gnu@4.40.2':
-    optional: true
-
-  '@rollup/rollup-linux-x64-musl@4.40.2':
-    optional: true
-
-  '@rollup/rollup-win32-arm64-msvc@4.40.2':
-    optional: true
-
-  '@rollup/rollup-win32-ia32-msvc@4.40.2':
-    optional: true
-
-  '@rollup/rollup-win32-x64-msvc@4.40.2':
-=======
   '@rollup/rollup-android-arm-eabi@4.41.0':
     optional: true
 
@@ -7354,7 +7143,6 @@
     optional: true
 
   '@rollup/rollup-win32-x64-msvc@4.41.0':
->>>>>>> 8539e66f
     optional: true
 
   '@rsbuild/core@1.2.3':
@@ -7692,29 +7480,17 @@
 
   '@sigstore/bundle@3.1.0':
     dependencies:
-<<<<<<< HEAD
-      '@sigstore/protobuf-specs': 0.4.1
+      '@sigstore/protobuf-specs': 0.4.2
 
   '@sigstore/core@2.0.0': {}
 
-  '@sigstore/protobuf-specs@0.4.1': {}
-=======
-      '@sigstore/protobuf-specs': 0.4.2
-
-  '@sigstore/core@2.0.0': {}
-
   '@sigstore/protobuf-specs@0.4.2': {}
->>>>>>> 8539e66f
 
   '@sigstore/sign@3.1.0':
     dependencies:
       '@sigstore/bundle': 3.1.0
       '@sigstore/core': 2.0.0
-<<<<<<< HEAD
-      '@sigstore/protobuf-specs': 0.4.1
-=======
       '@sigstore/protobuf-specs': 0.4.2
->>>>>>> 8539e66f
       make-fetch-happen: 14.0.3
       proc-log: 5.0.0
       promise-retry: 2.0.1
@@ -7723,11 +7499,7 @@
 
   '@sigstore/tuf@3.1.1':
     dependencies:
-<<<<<<< HEAD
-      '@sigstore/protobuf-specs': 0.4.1
-=======
       '@sigstore/protobuf-specs': 0.4.2
->>>>>>> 8539e66f
       tuf-js: 3.0.1
     transitivePeerDependencies:
       - supports-color
@@ -7736,11 +7508,7 @@
     dependencies:
       '@sigstore/bundle': 3.1.0
       '@sigstore/core': 2.0.0
-<<<<<<< HEAD
-      '@sigstore/protobuf-specs': 0.4.1
-=======
       '@sigstore/protobuf-specs': 0.4.2
->>>>>>> 8539e66f
 
   '@swc/helpers@0.5.17':
     dependencies:
@@ -7762,11 +7530,7 @@
   '@types/body-parser@1.19.5':
     dependencies:
       '@types/connect': 3.4.38
-<<<<<<< HEAD
-      '@types/node': 20.17.47
-=======
       '@types/node': 20.17.48
->>>>>>> 8539e66f
 
   '@types/cacache@17.0.2':
     dependencies:
@@ -7802,13 +7566,8 @@
 
   '@types/express-serve-static-core@4.19.6':
     dependencies:
-<<<<<<< HEAD
-      '@types/node': 20.17.47
-      '@types/qs': 6.9.18
-=======
       '@types/node': 20.17.48
       '@types/qs': 6.14.0
->>>>>>> 8539e66f
       '@types/range-parser': 1.2.7
       '@types/send': 0.17.4
 
@@ -7848,11 +7607,7 @@
       '@types/node': 22.13.17
       form-data: 4.0.2
 
-<<<<<<< HEAD
-  '@types/node@20.17.47':
-=======
   '@types/node@20.17.48':
->>>>>>> 8539e66f
     dependencies:
       undici-types: 6.19.8
 
@@ -7919,11 +7674,7 @@
   '@types/serve-static@1.15.7':
     dependencies:
       '@types/http-errors': 2.0.4
-<<<<<<< HEAD
-      '@types/node': 20.17.47
-=======
       '@types/node': 20.17.48
->>>>>>> 8539e66f
       '@types/send': 0.17.4
 
   '@types/ssri@7.1.5':
@@ -8025,17 +7776,6 @@
       loupe: 3.1.3
       tinyrainbow: 2.0.0
 
-<<<<<<< HEAD
-  '@volar/language-core@2.4.13':
-    dependencies:
-      '@volar/source-map': 2.4.13
-
-  '@volar/source-map@2.4.13': {}
-
-  '@volar/typescript@2.4.13':
-    dependencies:
-      '@volar/language-core': 2.4.13
-=======
   '@volar/language-core@2.4.14':
     dependencies:
       '@volar/source-map': 2.4.14
@@ -8045,7 +7785,6 @@
   '@volar/typescript@2.4.14':
     dependencies:
       '@volar/language-core': 2.4.14
->>>>>>> 8539e66f
       path-browserify: 1.0.1
       vscode-uri: 3.1.0
 
@@ -8161,11 +7900,7 @@
 
   '@vue/language-core@2.2.10(typescript@5.8.2)':
     dependencies:
-<<<<<<< HEAD
-      '@volar/language-core': 2.4.13
-=======
       '@volar/language-core': 2.4.14
->>>>>>> 8539e66f
       '@vue/compiler-dom': 3.5.14
       '@vue/compiler-vue2': 2.7.16
       '@vue/shared': 3.5.14
@@ -11544,32 +11279,6 @@
     optionalDependencies:
       fsevents: 2.3.3
 
-<<<<<<< HEAD
-  rollup@4.40.2:
-    dependencies:
-      '@types/estree': 1.0.7
-    optionalDependencies:
-      '@rollup/rollup-android-arm-eabi': 4.40.2
-      '@rollup/rollup-android-arm64': 4.40.2
-      '@rollup/rollup-darwin-arm64': 4.40.2
-      '@rollup/rollup-darwin-x64': 4.40.2
-      '@rollup/rollup-freebsd-arm64': 4.40.2
-      '@rollup/rollup-freebsd-x64': 4.40.2
-      '@rollup/rollup-linux-arm-gnueabihf': 4.40.2
-      '@rollup/rollup-linux-arm-musleabihf': 4.40.2
-      '@rollup/rollup-linux-arm64-gnu': 4.40.2
-      '@rollup/rollup-linux-arm64-musl': 4.40.2
-      '@rollup/rollup-linux-loongarch64-gnu': 4.40.2
-      '@rollup/rollup-linux-powerpc64le-gnu': 4.40.2
-      '@rollup/rollup-linux-riscv64-gnu': 4.40.2
-      '@rollup/rollup-linux-riscv64-musl': 4.40.2
-      '@rollup/rollup-linux-s390x-gnu': 4.40.2
-      '@rollup/rollup-linux-x64-gnu': 4.40.2
-      '@rollup/rollup-linux-x64-musl': 4.40.2
-      '@rollup/rollup-win32-arm64-msvc': 4.40.2
-      '@rollup/rollup-win32-ia32-msvc': 4.40.2
-      '@rollup/rollup-win32-x64-msvc': 4.40.2
-=======
   rollup@4.41.0:
     dependencies:
       '@types/estree': 1.0.7
@@ -11594,7 +11303,6 @@
       '@rollup/rollup-win32-arm64-msvc': 4.41.0
       '@rollup/rollup-win32-ia32-msvc': 4.41.0
       '@rollup/rollup-win32-x64-msvc': 4.41.0
->>>>>>> 8539e66f
       fsevents: 2.3.3
 
   rspack-plugin-virtual-module@0.1.13:
@@ -11886,11 +11594,7 @@
     dependencies:
       '@sigstore/bundle': 3.1.0
       '@sigstore/core': 2.0.0
-<<<<<<< HEAD
-      '@sigstore/protobuf-specs': 0.4.1
-=======
       '@sigstore/protobuf-specs': 0.4.2
->>>>>>> 8539e66f
       '@sigstore/sign': 3.1.0
       '@sigstore/tuf': 3.1.1
       '@sigstore/verify': 2.1.1
@@ -12541,11 +12245,7 @@
       fdir: 6.4.4(picomatch@4.0.2)
       picomatch: 4.0.2
       postcss: 8.5.3
-<<<<<<< HEAD
-      rollup: 4.40.2
-=======
       rollup: 4.41.0
->>>>>>> 8539e66f
       tinyglobby: 0.2.13
     optionalDependencies:
       '@types/node': 22.13.10
@@ -12697,11 +12397,7 @@
 
   vue-tsc@2.2.10(typescript@5.8.2):
     dependencies:
-<<<<<<< HEAD
-      '@volar/typescript': 2.4.13
-=======
       '@volar/typescript': 2.4.14
->>>>>>> 8539e66f
       '@vue/language-core': 2.2.10(typescript@5.8.2)
       typescript: 5.8.2
 
